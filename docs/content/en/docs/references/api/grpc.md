---
title: "gRPC API"
linkTitle: "gRPC API"
weight: 30
---
<!--
******
WARNING!!!

The file docs/content/en/docs/references/api/grpc.md is generated based on proto/markdown.tmpl,
and generated with hack/generate_protos.sh!
Please edit the template file and not the markdown one directly!

******
-->
This is a generated reference for the [Skaffold API]({{<relref "/docs/design/api">}}) gRPC layer.

We also generate the [reference doc for the HTTP layer]({{<relref "/docs/references/api/swagger">}}).



<a name="skaffold.proto"></a>

## skaffold.proto

You can find the source for skaffold.proto [on Github](https://github.com/GoogleContainerTools/skaffold/blob/master/proto/skaffold.proto).



### Services

<a name="proto.SkaffoldService"></a>

#### SkaffoldService
Describes all the methods for the Skaffold API

| Method Name | Request Type | Response Type | Description |
| ----------- | ------------ | ------------- | ------------|
| GetState | [.google.protobuf.Empty](#google.protobuf.Empty) | [State](#proto.State) | Returns the state of the current Skaffold execution |
| EventLog | [LogEntry](#proto.LogEntry) stream | [LogEntry](#proto.LogEntry) stream | DEPRECATED. Events should be used instead. TODO remove (https://github.com/GoogleContainerTools/skaffold/issues/3168) |
| Events | [.google.protobuf.Empty](#google.protobuf.Empty) | [LogEntry](#proto.LogEntry) stream | Returns all the events of the current Skaffold execution from the start |
| Execute | [UserIntentRequest](#proto.UserIntentRequest) | [.google.protobuf.Empty](#google.protobuf.Empty) | Allows for a single execution of some or all of the phases (build, sync, deploy) in case autoBuild, autoDeploy or autoSync are disabled. |
| AutoBuild | [TriggerRequest](#proto.TriggerRequest) | [.google.protobuf.Empty](#google.protobuf.Empty) | Allows for enabling or disabling automatic build trigger |
| AutoSync | [TriggerRequest](#proto.TriggerRequest) | [.google.protobuf.Empty](#google.protobuf.Empty) | Allows for enabling or disabling automatic sync trigger |
| AutoDeploy | [TriggerRequest](#proto.TriggerRequest) | [.google.protobuf.Empty](#google.protobuf.Empty) | Allows for enabling or disabling automatic deploy trigger |
| Handle | [Event](#proto.Event) | [.google.protobuf.Empty](#google.protobuf.Empty) | EXPERIMENTAL. It allows for custom events to be implemented in custom builders for example. |

 <!-- end services -->


### Data types



<a name="proto.BuildEvent"></a>
#### BuildEvent
`BuildEvent` describes the build status per artifact, and will be emitted by Skaffold anytime a build starts or finishes, successfully or not.
If the build fails, an error will be attached to the event.


| Field | Type | Label | Description |
| ----- | ---- | ----- | ----------- |
| artifact | [string](#string) |  | artifact name |
| status | [string](#string) |  | artifact build status oneof: InProgress, Completed, Failed |
| err | [string](#string) |  | Deprecated. Use actionableErr.message. error when build status is Failed. |
| errCode | [StatusCode](#proto.StatusCode) |  | Deprecated. Use actionableErr.errCode. status code representing success or failure |
| actionableErr | [ErrDef](#proto.ErrDef) |  | actionable error message |







<a name="proto.BuildMetadata"></a>
#### BuildMetadata



| Field | Type | Label | Description |
| ----- | ---- | ----- | ----------- |
| numberOfArtifacts | [int32](#int32) |  |  |
| builders | [BuildMetadata.ImageBuilder](#proto.BuildMetadata.ImageBuilder) | repeated |  |
| type | [BuildType](#proto.BuildType) |  |  |
| additional | [BuildMetadata.AdditionalEntry](#proto.BuildMetadata.AdditionalEntry) | repeated | Additional key value pairs to describe the deploy pipeline |







<a name="proto.BuildMetadata.AdditionalEntry"></a>
#### BuildMetadata.AdditionalEntry



| Field | Type | Label | Description |
| ----- | ---- | ----- | ----------- |
| key | [string](#string) |  |  |
| value | [string](#string) |  |  |







<a name="proto.BuildMetadata.ImageBuilder"></a>
#### BuildMetadata.ImageBuilder



| Field | Type | Label | Description |
| ----- | ---- | ----- | ----------- |
| type | [BuilderType](#proto.BuilderType) |  |  |
| count | [int32](#int32) |  |  |







<a name="proto.BuildState"></a>
#### BuildState
`BuildState` maps Skaffold artifacts to their current build states


| Field | Type | Label | Description |
| ----- | ---- | ----- | ----------- |
| artifacts | [BuildState.ArtifactsEntry](#proto.BuildState.ArtifactsEntry) | repeated | A map of `artifact name -> build-state`. Artifact name is defined in the `skaffold.yaml`. The `build-state` can be: <br> - `"Not started"`: not yet started <br> - `"In progress"`: build started <br> - `"Complete"`: build succeeded <br> - `"Failed"`: build failed |
| autoTrigger | [bool](#bool) |  |  |







<a name="proto.BuildState.ArtifactsEntry"></a>
#### BuildState.ArtifactsEntry



| Field | Type | Label | Description |
| ----- | ---- | ----- | ----------- |
| key | [string](#string) |  |  |
| value | [string](#string) |  |  |







<a name="proto.DebuggingContainerEvent"></a>
#### DebuggingContainerEvent
DebuggingContainerEvent is raised when a debugging container is started or terminated


| Field | Type | Label | Description |
| ----- | ---- | ----- | ----------- |
| status | [string](#string) |  | the container status oneof: Started, Terminated |
| podName | [string](#string) |  | the pod name with the debugging container |
| containerName | [string](#string) |  | the name of the container configured for debugging |
| namespace | [string](#string) |  | the namespace of the debugging container |
| artifact | [string](#string) |  | the corresponding artifact's image name |
| runtime | [string](#string) |  | the detected language runtime |
| workingDir | [string](#string) |  | the working directory in the container image |
| debugPorts | [DebuggingContainerEvent.DebugPortsEntry](#proto.DebuggingContainerEvent.DebugPortsEntry) | repeated | the exposed debugging-related ports |







<a name="proto.DebuggingContainerEvent.DebugPortsEntry"></a>
#### DebuggingContainerEvent.DebugPortsEntry



| Field | Type | Label | Description |
| ----- | ---- | ----- | ----------- |
| key | [string](#string) |  |  |
| value | [uint32](#uint32) |  |  |







<a name="proto.DeployEvent"></a>
#### DeployEvent
`DeployEvent` represents the status of a deployment, and is emitted by Skaffold
anytime a deployment starts or completes, successfully or not.


| Field | Type | Label | Description |
| ----- | ---- | ----- | ----------- |
| status | [string](#string) |  | deployment status oneof: InProgress, Completed, Failed |
| err | [string](#string) |  | Deprecated. Use actionableErr.message. error when status is Failed |
| errCode | [StatusCode](#proto.StatusCode) |  | Deprecated. Use actionableErr.errCode. status code representing success or failure |
| actionableErr | [ErrDef](#proto.ErrDef) |  | actionable error message |







<a name="proto.DeployMetadata"></a>
#### DeployMetadata



| Field | Type | Label | Description |
| ----- | ---- | ----- | ----------- |
| deployers | [DeployMetadata.Deployer](#proto.DeployMetadata.Deployer) | repeated |  |
| cluster | [ClusterType](#proto.ClusterType) |  |  |







<a name="proto.DeployMetadata.Deployer"></a>
#### DeployMetadata.Deployer



| Field | Type | Label | Description |
| ----- | ---- | ----- | ----------- |
| type | [DeployerType](#proto.DeployerType) |  |  |
| count | [int32](#int32) |  |  |







<a name="proto.DeployState"></a>
#### DeployState
`DeployState` describes the status of the current deploy


| Field | Type | Label | Description |
| ----- | ---- | ----- | ----------- |
| status | [string](#string) |  |  |
| autoTrigger | [bool](#bool) |  |  |







<a name="proto.DevLoopEvent"></a>
#### DevLoopEvent
`DevLoopEvent` marks the start and end of a dev loop.


| Field | Type | Label | Description |
| ----- | ---- | ----- | ----------- |
| iteration | [int32](#int32) |  | dev loop iteration. 0 represents initialization loop. |
| status | [string](#string) |  | dev loop status oneof: In Progress, Completed, Failed |
| err | [ErrDef](#proto.ErrDef) |  | actionable error message |







<a name="proto.ErrDef"></a>
#### ErrDef
`ErrDef` defines an error occurred along with an optional suggestions


| Field | Type | Label | Description |
| ----- | ---- | ----- | ----------- |
| errCode | [StatusCode](#proto.StatusCode) |  | error code representing the error |
| message | [string](#string) |  | message describing the error. |
| suggestions | [Suggestion](#proto.Suggestion) | repeated | an array representing suggestions |







<a name="proto.Event"></a>
#### Event
`Event` describes an event in the Skaffold process.
It is one of MetaEvent, BuildEvent, DeployEvent, PortEvent, StatusCheckEvent, ResourceStatusCheckEvent, FileSyncEvent, or DebuggingContainerEvent.


| Field | Type | Label | Description |
| ----- | ---- | ----- | ----------- |
| metaEvent | [MetaEvent](#proto.MetaEvent) |  | contains general information regarding Skaffold like version info |
| buildEvent | [BuildEvent](#proto.BuildEvent) |  | describes if the build status per artifact. Status could be one of "InProgress", "Completed" or "Failed". |
| deployEvent | [DeployEvent](#proto.DeployEvent) |  | describes if the deployment has started, is in progress or is complete. |
| portEvent | [PortEvent](#proto.PortEvent) |  | describes each port forwarding event. |
| statusCheckEvent | [StatusCheckEvent](#proto.StatusCheckEvent) |  | describes if the Status check has started, is in progress, has succeeded or failed. |
| resourceStatusCheckEvent | [ResourceStatusCheckEvent](#proto.ResourceStatusCheckEvent) |  | indicates progress for each kubernetes deployment. |
| fileSyncEvent | [FileSyncEvent](#proto.FileSyncEvent) |  | describes the sync status. |
| debuggingContainerEvent | [DebuggingContainerEvent](#proto.DebuggingContainerEvent) |  | describes the appearance or disappearance of a debugging container |
| devLoopEvent | [DevLoopEvent](#proto.DevLoopEvent) |  | describes a start and end of a dev loop. |







<a name="proto.FileSyncEvent"></a>
#### FileSyncEvent
FileSyncEvent describes the sync status.


| Field | Type | Label | Description |
| ----- | ---- | ----- | ----------- |
| fileCount | [int32](#int32) |  | number of files synced |
| image | [string](#string) |  | the container image to which files are sycned. |
| status | [string](#string) |  | Deprecated. Use actionableErr.errCode. status of file sync. one of: Not Started, In progress, Succeeded, Failed. |
| err | [string](#string) |  | Deprecated. Use actionableErr.message. error in case of status failed. |
| errCode | [StatusCode](#proto.StatusCode) |  | status code representing success or failure |
| actionableErr | [ErrDef](#proto.ErrDef) |  | actionable error message |







<a name="proto.FileSyncState"></a>
#### FileSyncState
`FileSyncState` contains the status of the current file sync


| Field | Type | Label | Description |
| ----- | ---- | ----- | ----------- |
| status | [string](#string) |  |  |
| autoTrigger | [bool](#bool) |  |  |







<a name="proto.Intent"></a>
#### Intent
Intent represents user intents for a given phase.


| Field | Type | Label | Description |
| ----- | ---- | ----- | ----------- |
| build | [bool](#bool) |  | in case skaffold dev is ran with autoBuild=false, a build intent enables building once |
| sync | [bool](#bool) |  | in case skaffold dev is ran with autoSync=false, a sync intent enables file sync once |
| deploy | [bool](#bool) |  | in case skaffold dev is ran with autoDeploy=false, a deploy intent enables deploys once |







<a name="proto.LogEntry"></a>
#### LogEntry
LogEntry describes an event and a string description of the event.


| Field | Type | Label | Description |
| ----- | ---- | ----- | ----------- |
| timestamp | [google.protobuf.Timestamp](#google.protobuf.Timestamp) |  | timestamp of the event. |
| event | [Event](#proto.Event) |  | the actual event that is one of |
| entry | [string](#string) |  | description of the event. |







<a name="proto.MetaEvent"></a>
#### MetaEvent
`MetaEvent` provides general information regarding Skaffold


| Field | Type | Label | Description |
| ----- | ---- | ----- | ----------- |
| entry | [string](#string) |  | entry, for example: `"Starting Skaffold: {Version:v0.39.0-16-g5bb7c9e0 ConfigVersion:skaffold/v1 GitVersion: GitCommit:5bb7c9e078e4d522a5ffc42a2f1274fd17d75902 GitTreeState:dirty BuildDate01:29Z GoVersion:go1.13rc1 Compiler:gc Platform:linux/amd64}"` |
| metadata | [Metadata](#proto.Metadata) |  | Metadata describing skaffold pipeline |







<a name="proto.Metadata"></a>
#### Metadata



| Field | Type | Label | Description |
| ----- | ---- | ----- | ----------- |
| build | [BuildMetadata](#proto.BuildMetadata) |  |  |
| deploy | [DeployMetadata](#proto.DeployMetadata) |  |  |
| additional | [Metadata.AdditionalEntry](#proto.Metadata.AdditionalEntry) | repeated | Additional key value pairs to describe the build pipeline |







<a name="proto.Metadata.AdditionalEntry"></a>
#### Metadata.AdditionalEntry



| Field | Type | Label | Description |
| ----- | ---- | ----- | ----------- |
| key | [string](#string) |  |  |
| value | [string](#string) |  |  |







<a name="proto.PortEvent"></a>
#### PortEvent
PortEvent Event describes each port forwarding event.


| Field | Type | Label | Description |
| ----- | ---- | ----- | ----------- |
| localPort | [int32](#int32) |  | local port for forwarded resource |
| remotePort | [int32](#int32) |  | remote port is the resource port that will be forwarded. |
| podName | [string](#string) |  | pod name if port forwarded resourceType is Pod |
| containerName | [string](#string) |  | container name if specified in the kubernetes spec |
| namespace | [string](#string) |  | the namespace of the resource to port forward. |
| portName | [string](#string) |  |  |
| resourceType | [string](#string) |  | resource type e.g. "pod", "service". |
| resourceName | [string](#string) |  | name of the resource to forward. |
| address | [string](#string) |  | address on which to bind |







<a name="proto.Request"></a>
#### Request



| Field | Type | Label | Description |
| ----- | ---- | ----- | ----------- |
| name | [string](#string) |  |  |







<a name="proto.ResourceStatusCheckEvent"></a>
#### ResourceStatusCheckEvent
A Resource StatusCheck Event, indicates progress for each kubernetes deployment.
For every resource, there will be exactly one event with `status` *Succeeded* or *Failed* event.
There can be multiple events with `status` *Pending*.
Skaffold polls for resource status every 0.5 second. If the resource status changes, an event with `status` “Pending”, “Complete” and “Failed”
will be sent with the new status.


| Field | Type | Label | Description |
| ----- | ---- | ----- | ----------- |
| resource | [string](#string) |  |  |
| status | [string](#string) |  |  |
| message | [string](#string) |  |  |
| err | [string](#string) |  | Deprecated. Use actionableErr.message. |
| actionableErr | [ErrDef](#proto.ErrDef) |  | actionable error message |







<a name="proto.Response"></a>
#### Response



| Field | Type | Label | Description |
| ----- | ---- | ----- | ----------- |
| msg | [string](#string) |  |  |







<a name="proto.State"></a>
#### State
`State` represents the current state of the Skaffold components


| Field | Type | Label | Description |
| ----- | ---- | ----- | ----------- |
| buildState | [BuildState](#proto.BuildState) |  |  |
| deployState | [DeployState](#proto.DeployState) |  |  |
| forwardedPorts | [State.ForwardedPortsEntry](#proto.State.ForwardedPortsEntry) | repeated |  |
| statusCheckState | [StatusCheckState](#proto.StatusCheckState) |  |  |
| fileSyncState | [FileSyncState](#proto.FileSyncState) |  |  |
| debuggingContainers | [DebuggingContainerEvent](#proto.DebuggingContainerEvent) | repeated |  |
| metadata | [Metadata](#proto.Metadata) |  |  |







<a name="proto.State.ForwardedPortsEntry"></a>
#### State.ForwardedPortsEntry



| Field | Type | Label | Description |
| ----- | ---- | ----- | ----------- |
| key | [int32](#int32) |  |  |
| value | [PortEvent](#proto.PortEvent) |  |  |







<a name="proto.StateResponse"></a>
#### StateResponse



| Field | Type | Label | Description |
| ----- | ---- | ----- | ----------- |
| state | [State](#proto.State) |  |  |







<a name="proto.StatusCheckEvent"></a>
#### StatusCheckEvent
`StatusCheckEvent` describes if the status check for kubernetes rollout has started, is in progress, has succeeded or failed.


| Field | Type | Label | Description |
| ----- | ---- | ----- | ----------- |
| status | [string](#string) |  |  |
| message | [string](#string) |  |  |
| err | [string](#string) |  | Deprecated. Use actionableErr.message. |
| errCode | [StatusCode](#proto.StatusCode) |  | Deprecated. Use actionableErr.errCode. status code representing success or failure |
| actionableErr | [ErrDef](#proto.ErrDef) |  | actionable error message |







<a name="proto.StatusCheckState"></a>
#### StatusCheckState
`StatusCheckState` describes the state of status check of current deployed resources.


| Field | Type | Label | Description |
| ----- | ---- | ----- | ----------- |
| status | [string](#string) |  |  |
| resources | [StatusCheckState.ResourcesEntry](#proto.StatusCheckState.ResourcesEntry) | repeated | A map of `resource name -> status-check-state`. Where `resource-name` is the kubernetes resource name. The `status-check-state` can be <br> - `"Not started"`: indicates that `status-check` has just started. <br> - `"In progress"`: InProgress is sent after every resource check is complete. <br> - `"Succeeded"`: - `"Failed"`: |







<a name="proto.StatusCheckState.ResourcesEntry"></a>
#### StatusCheckState.ResourcesEntry



| Field | Type | Label | Description |
| ----- | ---- | ----- | ----------- |
| key | [string](#string) |  |  |
| value | [string](#string) |  |  |







<a name="proto.Suggestion"></a>
#### Suggestion
Suggestion defines the action a user needs to recover from an error.


| Field | Type | Label | Description |
| ----- | ---- | ----- | ----------- |
| suggestionCode | [SuggestionCode](#proto.SuggestionCode) |  | code representing a suggestion |
| action | [string](#string) |  | action represents the suggestion action |







<a name="proto.TriggerRequest"></a>
#### TriggerRequest



| Field | Type | Label | Description |
| ----- | ---- | ----- | ----------- |
| state | [TriggerState](#proto.TriggerState) |  |  |







<a name="proto.TriggerState"></a>
#### TriggerState
TriggerState represents trigger state for a given phase.


| Field | Type | Label | Description |
| ----- | ---- | ----- | ----------- |
| enabled | [bool](#bool) |  | enable or disable a trigger state |







<a name="proto.UserIntentRequest"></a>
#### UserIntentRequest



| Field | Type | Label | Description |
| ----- | ---- | ----- | ----------- |
| intent | [Intent](#proto.Intent) |  |  |





 <!-- end messages -->


<a name="proto.BuildType"></a>

### BuildType
Enum indicating build type i.e. local, cluster vs GCB

| Name | Number | Description |
| ---- | ------ | ----------- |
| UNKNOWN_BUILD_TYPE | 0 | Could not determine Build Type |
| CLUSTER | 1 | Cluster Build |
| GCB | 2 | GCB Build |
| LOCAL | 3 | Local Build |



<a name="proto.BuilderType"></a>

### BuilderType
Enum indicating builders used

| Name | Number | Description |
| ---- | ------ | ----------- |
| UNKNOWN_BUILDER_TYPE | 0 | Could not determine builder type |
| JIB | 1 | JIB Builder |
| BAZEL | 2 | Bazel Builder |
| BUILDPACKS | 3 | Buildpacks Builder |
| CUSTOM | 4 | Custom Builder |
| KANIKO | 5 | Kaniko Builder |
| DOCKER | 6 | Docker Builder |



<a name="proto.ClusterType"></a>

### ClusterType
Enum indicating cluster type the application is deployed to

| Name | Number | Description |
| ---- | ------ | ----------- |
| UNKNOWN_CLUSTER_TYPE | 0 | Could not determine Cluster Type |
| MINIKUBE | 1 | Minikube Cluster |
| GKE | 2 | GKE cluster |
| OTHER | 3 | All Cluster except Minikube and GKE |



<a name="proto.DeployerType"></a>

### DeployerType
Enum indicating deploy tools used

| Name | Number | Description |
| ---- | ------ | ----------- |
| UNKNOWN_DEPLOYER_TYPE | 0 | Could not determine Deployer Type |
| HELM | 1 | Helm Deployer |
| KUSTOMIZE | 2 | Kustomize Deployer |
| KUBECTL | 3 | Kubectl Deployer |



<a name="proto.StatusCode"></a>

### StatusCode
Enum for Status codes
These error codes are prepended by Phase Name e.g.
BUILD, DEPLOY, STATUSCHECK, DEVINIT

| Name | Number | Description |
| ---- | ------ | ----------- |
| OK | 0 | A default status code for events that do not have an associated phase. Typically seen with the DevEndEvent event on success. |
| STATUSCHECK_SUCCESS | 200 | Status Check Success |
| BUILD_SUCCESS | 201 | Build Success |
| BUILD_PUSH_ACCESS_DENIED | 101 | Build error due to push access denied |
| BUILD_PROJECT_NOT_FOUND | 102 | Build error due to GCP project not found. |
| STATUSCHECK_IMAGE_PULL_ERR | 300 | Container image pull error |
| STATUSCHECK_CONTAINER_CREATING | 301 | Container creating error |
| STATUSCHECK_RUN_CONTAINER_ERR | 302 | Container run error |
| STATUSCHECK_CONTAINER_TERMINATED | 303 | Container is already terminated |
| STATUSCHECK_CONTAINER_RESTARTING | 356 | Container restarting error |
| STATUSCHECK_NODE_MEMORY_PRESSURE | 400 | Node memory pressure error |
| STATUSCHECK_NODE_DISK_PRESSURE | 401 | Node disk pressure error |
| STATUSCHECK_NODE_NETWORK_UNAVAILABLE | 402 | Node network unavailable error |
| STATUSCHECK_NODE_PID_PRESSURE | 403 | Node PID pressure error |
| STATUSCHECK_NODE_UNSCHEDULABLE | 404 | Node unschedulable error |
| STATUSCHECK_NODE_UNREACHABLE | 405 | Node unreachable error |
| STATUSCHECK_NODE_NOT_READY | 406 | Node not ready error |
| STATUSCHECK_FAILED_SCHEDULING | 407 | Scheduler failure error |
<<<<<<< HEAD
| STATUSCHECK_DEPLOYMENT_ROLLOUT_PENDING | 408 | Deployment waiting for rollout |
| STATUSCHECK_KUBECTL_CONNECTION_ERR | 409 | Kubectl connection error |
| STATUSCHECK_KUBECTL_PID_KILLED | 410 | Kubectl process Killed error |
=======
| STATUSCHECK_UNHEALTHY | 408 | Readiness probe failed |
| UNKNOWN_ERROR | 500 | Could not determine error and phase |
>>>>>>> 4fbc068e
| STATUSCHECK_UNKNOWN | 501 | Status Check error unknown |
| STATUSCHECK_UNKNOWN_UNSCHEDULABLE | 502 | Container is unschedulable due to unknown reasons |
| STATUSCHECK_CONTAINER_WAITING_UNKNOWN | 503 | Container is waiting due to unknown reason |
| STATUSCHECK_UNKNOWN_EVENT | 509 | Container event reason unknown |
| DEPLOY_UNKNOWN | 504 | Deploy failed due to unknown reason |
| SYNC_UNKNOWN | 505 | SYNC failed due to known reason |
| BUILD_UNKNOWN | 506 | Build failed due to unknown reason |
| DEVINIT_UNKNOWN | 507 | Dev Init failed due to unknown reason |
| CLEANUP_UNKNOWN | 508 | Cleanup failed due to unknown reason |
| SYNC_INIT_ERROR | 601 | File Sync Initialize failure |
| DEVINIT_REGISTER_BUILD_DEPS | 701 | Failed to configure watcher for build dependencies in dev loop |
| DEVINIT_REGISTER_TEST_DEPS | 702 | Failed to configure watcher for test dependencies in dev loop |
| DEVINIT_REGISTER_DEPLOY_DEPS | 703 | Failed to configure watcher for deploy dependencies in dev loop |
| DEVINIT_REGISTER_CONFIG_DEP | 704 | Failed to configure watcher for Skaffold configuration file. |



<a name="proto.SuggestionCode"></a>

### SuggestionCode
Enum for Suggestion codes

| Name | Number | Description |
| ---- | ------ | ----------- |
| NIL | 0 | default nil suggestion. This is usually set when no error happens. |


 <!-- end enums -->

 <!-- end HasExtensions -->


<|MERGE_RESOLUTION|>--- conflicted
+++ resolved
@@ -285,7 +285,6 @@
 | ----- | ---- | ----- | ----------- |
 | errCode | [StatusCode](#proto.StatusCode) |  | error code representing the error |
 | message | [string](#string) |  | message describing the error. |
-| suggestions | [Suggestion](#proto.Suggestion) | repeated | an array representing suggestions |
 
 
 
@@ -326,9 +325,9 @@
 | ----- | ---- | ----- | ----------- |
 | fileCount | [int32](#int32) |  | number of files synced |
 | image | [string](#string) |  | the container image to which files are sycned. |
-| status | [string](#string) |  | Deprecated. Use actionableErr.errCode. status of file sync. one of: Not Started, In progress, Succeeded, Failed. |
+| status | [string](#string) |  | status of file sync. one of: Not Started, In progress, Succeeded, Failed. |
 | err | [string](#string) |  | Deprecated. Use actionableErr.message. error in case of status failed. |
-| errCode | [StatusCode](#proto.StatusCode) |  | status code representing success or failure |
+| errCode | [StatusCode](#proto.StatusCode) |  | Deprecated. Use actionableErr.errCode. status code representing success or failure |
 | actionableErr | [ErrDef](#proto.ErrDef) |  | actionable error message |
 
 
@@ -755,6 +754,7 @@
 | STATUSCHECK_RUN_CONTAINER_ERR | 302 | Container run error |
 | STATUSCHECK_CONTAINER_TERMINATED | 303 | Container is already terminated |
 | STATUSCHECK_CONTAINER_RESTARTING | 356 | Container restarting error |
+| STATUSCHECK_DEPLOYMENT_ROLLOUT_PENDING | 308 | Deployment waiting for rollout |
 | STATUSCHECK_NODE_MEMORY_PRESSURE | 400 | Node memory pressure error |
 | STATUSCHECK_NODE_DISK_PRESSURE | 401 | Node disk pressure error |
 | STATUSCHECK_NODE_NETWORK_UNAVAILABLE | 402 | Node network unavailable error |
@@ -763,14 +763,10 @@
 | STATUSCHECK_NODE_UNREACHABLE | 405 | Node unreachable error |
 | STATUSCHECK_NODE_NOT_READY | 406 | Node not ready error |
 | STATUSCHECK_FAILED_SCHEDULING | 407 | Scheduler failure error |
-<<<<<<< HEAD
-| STATUSCHECK_DEPLOYMENT_ROLLOUT_PENDING | 408 | Deployment waiting for rollout |
+| STATUSCHECK_UNHEALTHY | 408 | Readiness probe failed |
 | STATUSCHECK_KUBECTL_CONNECTION_ERR | 409 | Kubectl connection error |
 | STATUSCHECK_KUBECTL_PID_KILLED | 410 | Kubectl process Killed error |
-=======
-| STATUSCHECK_UNHEALTHY | 408 | Readiness probe failed |
 | UNKNOWN_ERROR | 500 | Could not determine error and phase |
->>>>>>> 4fbc068e
 | STATUSCHECK_UNKNOWN | 501 | Status Check error unknown |
 | STATUSCHECK_UNKNOWN_UNSCHEDULABLE | 502 | Container is unschedulable due to unknown reasons |
 | STATUSCHECK_CONTAINER_WAITING_UNKNOWN | 503 | Container is waiting due to unknown reason |
