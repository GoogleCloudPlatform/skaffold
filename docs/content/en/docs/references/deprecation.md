--- conflicted
+++ resolved
@@ -37,14 +37,8 @@
 2. if applicable, [inspired by the Kubernetes policy](https://kubernetes.io/docs/reference/using-api/deprecation-policy/#deprecating-a-flag-or-cli):
     > Rule #6: Deprecated CLI elements must emit warnings (optionally disable) when used.
 
-<<<<<<< HEAD
 # Current Maturity of Skaffold
 Skaffold and its features are considered Beta unless specified (in this document, CLI reference, config YAML reference or in docs in skaffold.dev).  
-=======
-# Current maturity of skaffold
-
-Skaffold and its features are considered GA unless specified (in this document, CLI reference, config YAML reference or in docs in skaffold.dev).  
->>>>>>> 503722ea
 Skaffold is constantly evolving with the tools space, we want to be able to experiment and sometimes change things. 
 In order to be transparent about the maturity of feature areas and things that might change we offer the feature level maturity matrix that we keep up to date.
 
