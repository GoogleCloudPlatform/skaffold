--- conflicted
+++ resolved
@@ -1243,18 +1243,8 @@
       ],
       "properties": {
         "artifactOverrides": {
-<<<<<<< HEAD
-          "description": "key value pairs where key represents the parameter used in `values` file to define a container image and value corresponds to artifact i.e. `ImageName` defined in `Build.Artifacts` section.",
-          "x-intellij-html-description": "key value pairs where key represents the parameter used in <code>values</code> file to define a container image and value corresponds to artifact i.e. <code>ImageName</code> defined in <code>Build.Artifacts</code> section."
-=======
-          "additionalProperties": {
-            "type": "string"
-          },
-          "type": "object",
           "description": "key value pairs. If present, Skaffold will send `--set-string` flag to Helm CLI and append all pairs after the flag.",
-          "x-intellij-html-description": "key value pairs. If present, Skaffold will send <code>--set-string</code> flag to Helm CLI and append all pairs after the flag.",
-          "default": "{}"
->>>>>>> 626462e5
+          "x-intellij-html-description": "key value pairs. If present, Skaffold will send <code>--set-string</code> flag to Helm CLI and append all pairs after the flag."
         },
         "chartPath": {
           "type": "string",
