# ko builder

* Author(s): Halvard Skogsrud (@halvards)
* Design Shepherd: \<skaffold-core-team-member\>
* Date: 2021-03-29
* Status: Draft

## Objectives

Fast, standardized, reproducible, configuration-less, Docker-less, and
secure-by-default container image builds for Go apps.

## Background

[ko](https://github.com/google/ko) is a container image builder for Go. It's
[fast](https://cloud.google.com/blog/topics/developers-practitioners/ship-your-go-applications-faster-cloud-run-ko),
doesn't use a `Dockerfile` or rely on the Docker daemon, and uses
[distroless](https://github.com/GoogleContainerTools/distroless) base images by
default. ko is to Go apps what
[Jib](https://github.com/GoogleContainerTools/jib) is to JVM-based apps
(approximately).

The [Knative](https://knative.dev/) and [Tekton](https://tekton.dev/) open
source projects use ko.

## Proposal

This proposal adds a new `ko` builder to Skaffold, based on the `ko publish`
command. The integration does _not_ include other ko functionality related to
[rendering](https://github.com/google/ko#ko-resolve) manifests,
[deploying](https://github.com/google/ko#ko-apply) to Kubernetes clusters, and
[file watching](https://github.com/google/ko/blob/f7df8106196518df5c6c35432843421e33990329/pkg/commands/resolver.go#L240).

Compared to ...

- [the Cloud Native buildpacks builder](https://skaffold.dev/docs/pipeline-stages/builders/buildpacks/),
  the ko builder is
  [fast](https://cloud.google.com/blog/topics/developers-practitioners/ship-your-go-applications-faster-cloud-run-ko),
  doesn't require Docker, and uses a default base image that has a small attack
  surface ([distroless](https://github.com/GoogleContainerTools/distroless)).

- [the Docker builder](https://skaffold.dev/docs/pipeline-stages/builders/docker/),
  the ko builder standardizes builds, avoiding artisanal
  [snowflake](https://martinfowler.com/bliki/SnowflakeServer.html)
  `Dockerfile`s. It also doesn't require the Docker daemon, so builds can
  run in security-constrained environments.

- [the Kaniko builder](https://skaffold.dev/docs/pipeline-stages/builders/docker/#dockerfile-in-cluster-with-kaniko),
  the ko builder doesn't need a Kubernetes cluster, and avoids the
  previously-mentioned artisanal `Dockerfile`s.

- [the Bazel builder](https://skaffold.dev/docs/pipeline-stages/builders/bazel/),
  the ko builder doesn't require users to adopt Bazel. However, users who
  already use Bazel for their Go app should use the Bazel builder.

- [the custom builder](https://skaffold.dev/docs/pipeline-stages/builders/custom/),
  the ko builder is portable:

  1.  The Skaffold config can be shared with other developers and ops teams,
      and used in CI/CD pipelines, without requiring users to install
      additional tools such as Docker Engine or
      [crane](https://github.com/google/go-containerregistry/blob/main/cmd/crane/README.md)
      (or even ko, depending on how the builder is implemented). This eases the
      path to adoption of Skaffold and reduces friction for users, both for
      local development, and for anyone using Skaffold in CI/CD pipelines.

  2.  The ko builder doesn't require running custom shell scripts. This means
      more standardized builds, a desirable trait for enterprise users.

The ko builder supports and enhances these Skaffold
[features](https://skaffold.dev/docs/):

- _fast local workflow_: building with ko is
  [fast](https://cloud.google.com/blog/topics/developers-practitioners/ship-your-go-applications-faster-cloud-run-ko).

- _share with other developers_: no additional tools are required to
  `skaffold run` with the ko builder, not even Docker. Though if we don't embed
  ko in Skaffold, ko will be a tool that all developers in a team would have to
  install.

- works great as a _CI/CD building block_: when using the ko builder, pipeline
  steps can run using the default Skaffold container image, without
  installing additional tools or keeping toolchain versions in sync across
  local development and CI/CD.

## Background: ko image names and Go import paths

Ko uses Go import paths to build images. The
[`ko publish`](https://github.com/google/ko#build-an-image) command takes a
required positional argument, which can be either a local file path or a Go
import path. If the argument is a local file path (as per
[`go/build.IsLocalImport()`](https://pkg.go.dev/go/build#IsLocalImport))
then, ko resolves the local file path to a Go import path (see
[`github.com/google/ko/pkg/build`](https://github.com/google/ko/blob/ab4d264103bd4931c6721d52bfc9d1a2e79c81d1/pkg/build/gobuild.go#L261)).

The import path must be of the package than contains the `main()` function.
For instance, to build Skaffold using ko, from the repository root directory:

```sh
ko publish ./cmd/skaffold
```

or

```sh
ko publish github.com/GoogleContainerTools/skaffold/cmd/skaffold
```

When the ko CLI is used to
[populate the image name in templated Kubernetes resource files](https://github.com/google/ko#kubernetes-integration),
only the Go import path option can be used, and the import path must be
prefixed by the `ko://` scheme, e.g.,
`ko://github.com/GoogleContainerTools/skaffold/cmd/skaffold`.

Ko determines the image name from the container image registry (provided by the
`KO_DOCKER_REPO` environment variable) and the Go import path. The Go import
path is appended in one of these ways:

- The last path segment (e.g., `skaffold`), followed by a hyphen and a MD5
  hash. This is the default behavior of the `ko publish` command.

- The last path segment (e.g., `skaffold`) only, if `ko publish` is invoked
  with the `-B` or `--base-import-paths` flag.

- The full import path, lowercased (e.g.,
  `github.com/googlecontainertools/skaffold/cmd/skaffold`), if `ko publish` is
  invoked with the `-P` or `--preserve-import-paths` flag. This is the option
  used by projects such as Knative (see the
  [`release.sh` script](https://github.com/knative/serving/blob/v0.24.0/vendor/knative.dev/hack/release.sh#L98))
  and Tekton
  (see the pipeline in
  [publish.yaml](https://github.com/tektoncd/pipeline/blob/v0.25.0/tekton/publish.yaml#L137)).

- No import path (just `KO_DOCKER_REPO`), if `ko publish` is invoked with the
  `--bare` flag.

## Supporting existing Skaffold users

The Skaffold ko builder follows the existing Skaffold image naming logic. This
means that the image naming behavior doesn't change for existing Skaffold users
who migrate from other builders to the ko builder.

The ko builder achieves this by using ko's
[`Bare`](https://github.com/google/ko/blob/ab4d264103bd4931c6721d52bfc9d1a2e79c81d1/pkg/commands/options/publish.go#L60)
naming option.

By using this option, the image name is not tied to the Go import path. If the
Skaffold
[default repo](https://skaffold.dev/docs/environment/image-registries/) value
is `gcr.io/k8s-skaffold` and tne value of the `image` field in `skaffold.yaml`
is `skaffold`, the resulting image name will be `gcr.io/k8s-skaffold/skaffold`.

It is still necessary to resolve the Go import path for the underlying ko
implementation. To do so, the ko builder determines the import path of the
current
[`context`](https://skaffold.dev/docs/references/yaml/#build-artifacts-context)
(a.k.a.
[`Workspace`](https://github.com/GoogleContainerTools/skaffold/blob/v1.27.0/pkg/skaffold/schema/latest/v1/config.go#L832))
directory.

By specifying different `context` directories for each `artifact` in
`skaffold.yaml`, the ko builder supports building multiple artifacts in the
same Skaffold config, such as in the
[microservices example](https://github.com/GoogleContainerTools/skaffold/tree/v1.27.0/examples/microservices).

## Supporting existing ko users

To support existing ko users moving to Skaffold, the ko builder also supports
`image` names in `skaffold.yaml` that use the Go import path, prefixed by the
`ko://` scheme. Examples of such image references in Kubernetes manifest files
can be seen in projects such as
[Knative](https://github.com/knative/serving/blob/main/config/core/deployments/activator.yaml#L41)
and
[Tekton](https://github.com/tektoncd/pipeline/blob/v0.25.0/config/controller.yaml#L66).

In the case of `ko://`-prefixed image names, the Skaffold ko builder
constructs the image name by:

1.  Removing the `ko://` scheme prefix.
2.  Transforming the import path to a valid image name using the function
    [`SanitizeImageName()`](https://github.com/GoogleContainerTools/skaffold/blob/v1.27.0/pkg/skaffold/docker/reference.go#L83)
    (from the package
    `github.com/GoogleContainerTools/skaffold/pkg/skaffold/docker`).
3.  Combining the Skaffold default repo with the transformed import path as per
    existing Skaffold image naming logic.

This will result in image names that match those produced by the `ko` CLI when
using the `-P` or `--preserve-import-paths` flag. For example, if the Skaffold
default repo is `gcr.io/k8s-skaffold` and the `image` name in `skaffold.yaml`
is `ko://github.com/GoogleContainerTools/skaffold/cmd/skaffold`, the resulting
image name will be
`gcr.io/k8s-skaffold/github.com/googlecontainertools/skaffold/cmd/skaffold`.

Real-world examples of image names that follow this naming convention can be
found in the Tekton and Knative release manifests. For instance, view the
images in the Knative Serving release YAMLs:

```sh
curl -sL https://github.com/knative/serving/releases/download/v0.24.0/serving-core.yaml | grep 'image: '
```

If the `image` field in `skaffold.yaml` starts with the `ko://` scheme prefix,
the Skaffold ko builder uses the Go import path that follows the prefix. If the
`image` name in `skaffold.yaml` does _not_ start with `ko://`, then the ko
builder determines the Go import path from the artifact `context` directory.

Users who want to build an artifact where the `main()` function is _not_ in the
`context` directory must specify the full import path in the image name. For
instance, to build Skaffold itself using the Skaffold ko builder, for a
`context` directory of `.` (the default), the `image` name must be
`ko://github.com/GoogleContainerTools/skaffold/cmd/skaffold`.
Image names that start with relative path references such as `./cmd/skaffold`
are _not_ supported by Skaffold.

## Design

Adding the ko builder requires making config changes to the Skaffold schema.

1.  Add a `KoArtifact` type:

    ```go
    // KoArtifact builds images using [ko](https://github.com/google/ko).
    type KoArtifact struct {
    	// Asmflags are assembler flags passed to the builder.
    	Asmflags []string `yaml:"asmflags,omitempty"`

    	// BaseImage overrides the default ko base image.
    	// Corresponds to, and overrides, the `defaultBaseImage` in `.ko.yaml`.
    	BaseImage string `yaml:"fromImage,omitempty"`

    	// Dependencies are the file dependencies that skaffold should watch for both rebuilding and file syncing for this artifact.
    	Dependencies *KoDependencies `yaml:"dependencies,omitempty"`

    	// Env are environment variables, in the `key=value` form, passed to the build.
    	// These environment variables are only used at build time.
    	// They are _not_ set in the resulting container image.
    	Env []string `yaml:"env,omitempty"`

    	// Flags are additional build flags passed to the builder.
    	// For example: `["-trimpath", "-v"]`.
    	Flags []string `yaml:"args,omitempty"`

    	// Gcflags are Go compiler flags passed to the builder.
    	// For example: `["-m"]`.
    	Gcflags []string `yaml:"gcflags,omitempty"`

    	// Labels are key-value string pairs to add to the image config.
    	// For example: `{"foo":"bar"}`.
    	Labels map[string]string `yaml:"labels,omitempty"`

    	// Ldflags are linker flags passed to the builder.
    	// For example: `["-buildid=", "-s", "-w"]`.
    	Ldflags []string `yaml:"ldflags,omitempty"`

    	// Platforms is the list of platforms to build images for. Each platform
    	// is of the format `os[/arch[/variant]]`, e.g., `linux/amd64`.
    	// By default, the ko builder builds for `all` platforms supported by the
    	// base image.
    	Platforms []string `yaml:"platforms,omitempty"`

    	// SourceDateEpoch is the `created` time of the container image.
    	// Specify as the number of seconds since January 1st 1970, 00:00 UTC.
    	// You can override this value by setting the `SOURCE_DATE_EPOCH`
    	// environment variable.
    	SourceDateEpoch uint64 `yaml:"sourceDateEpoch,omitempty"`
    }
    ```

    Some of these fields depend on functionality being added to ko in
    [google/ko#340](https://github.com/google/ko/pull/340).

2.  Add a `KoArtifact` field to the `ArtifactType` struct:

    ```go
    type ArtifactType struct {
      [...]
    	// KoArtifact builds images using [ko](https://github.com/google/ko).
    	KoArtifact *KoArtifact `yaml:"ko,omitempty" yamltags:"oneOf=artifact"`
    }
    ```

3.  Define `KoDependencies`:

    ```go
    // KoDependencies is used to specify dependencies for an artifact built by ko.
    type KoDependencies struct {
	  	// Paths should be set to the file dependencies for this artifact, so that the skaffold file watcher knows when to rebuild and perform file synchronization.
	  	// Defaults to {"go.mod", "**.go"}
	  	Paths []string `yaml:"paths,omitempty" yamltags:"oneOf=dependency"`

	  	// Ignore specifies the paths that should be ignored by skaffold's file watcher.
    	// If a file exists in both `paths` and in `ignore`, it will be ignored, and will be excluded from both rebuilds and file synchronization.
	  	Ignore []string `yaml:"ignore,omitempty"`
    }
    ```

4.  Add `KO` to the `BuilderType` enum in `proto/enums/enums.proto`:

    ```proto
    enum BuilderType {
        // Could not determine builder type
        UNKNOWN_BUILDER_TYPE = 0;
        // JIB Builder
        JIB = 1;
        // Bazel Builder
        BAZEL = 2;
        // Buildpacks Builder
        BUILDPACKS = 3;
        // Custom Builder
        CUSTOM = 4;
        // Kaniko Builder
        KANIKO = 5;
        // Docker Builder
        DOCKER = 6;
        // Ko Builder
        KO = 7;
    }
    ```

5.  In `skaffold init`, default to the ko builder for any images where the
    name starts with the ko prefix `ko://`.

### Builder config schema

Example basic config, this will be sufficient for many users:

```yaml
apiVersion: skaffold/v2beta19
kind: Config
build:
  artifacts:
  - image: skaffold-example-ko
    ko: {}
```

The value of the `image` field is the Go import path of the app entry point,
[prefixed by `ko://`](https://github.com/google/ko/pull/58).

A more comprehensive example config:

```yaml
apiVersion: skaffold/v2beta19
kind: Config
build:
  artifacts:
  - image: ko://github.com/GoogleContainerTools/skaffold/examples/ko-complete
    ko:
      asmflags: []
      fromImage: gcr.io/distroless/static-debian10:nonroot
      dependencies:
        paths:
        - go.mod
        - "**.go"
      env: []
      args:
      - -trimpath
      - -v
      gcflags:
      - -m
      labels:
        foo: bar
        baz: frob
      ldflags:
      - -buildid=
      - -s
      - -w
      platforms:
      - linux/amd64
      - linux/arm64
```

ko requires setting a
[`KO_DOCKER_REPO`](https://github.com/google/ko#choose-destination)
environment variable to specify where container images are pushed. The Skaffold
[default repo](https://skaffold.dev/docs/environment/image-registries/)
maps directly to this value.

### Resolved questions

1.  Should Skaffold embed ko as a Go module, or shell out?

     __Resolved:__ Embed as a Go module

    Benefits of embedding:

    - Skaffold can pin the ko version it supports in its `go.mod` file. Users
      wouldn't raise bugs/issues for incompatible version pairings of Skaffold
      and ko.

    - Reduce toolchain maintenance toil for users. Skaffold users wouldn't need
      to synchronize ko versions used by different team members or in their CI
      build, since the Skaffold version determines the ko version.

    - Portability. Skaffold+ko users only need one tool for their container
      image building needs: the `skaffold` binary. (Plus the Go distribution,
      of course.) The current `gcr.io/k8s-skaffold/skaffold` container image
      could serve as a build and deploy image for CI/CD pipeline steps.

    Embedding ko would require some level of documented behavioural stability
    guarantees for the most ko interfaces that Skaffold would use, such as
    [`build.Interface`](https://github.com/google/ko/blob/82cabb40bae577ce3bc016e5939fd85889538e8b/pkg/build/build.go#L24)
    and
    [`publish.Interface`](https://github.com/google/ko/blob/82cabb40bae577ce3bc016e5939fd85889538e8b/pkg/publish/publish.go#L24),
    or others?

    Benefits of shelling out:

    - It's an established pattern used by other Skaffold builders.

    - It would allow Skaffold to support a range of ko versions. On the other
      hand, these versions would need to be tracked and documented.

    - No need to resolve dependency version differences between Skaffold and
      ko.

    - If a new ko version provided a significant bug fix, there would be no
      need to release a new version of Skaffold for this fix.

    Shelling out to ko would require some stability guarantees for the
    `ko publish` subcommand.

    Suggest embedding as a Go module.

2.  Should Skaffold use base image settings from
    [`.ko.yaml`](https://github.com/google/ko#configuration) if the ko builder
    definition in `skaffold.yaml` doesn't specify a base image?

    __Resolved:__ Yes, to simplify adoption of Skaffold for existing ko users.

3.  If a config value is set both as an environment variable, and as a config
    value, which takes precedence? E.g., `ko.sourceDateEpoch` vs
    `SOURCE_DATE_EPOCH`.

    __Resolved:__ Follow existing Skaffold patterns.

4.  Should the ko builder have a config option for
    [`SOURCE_DATE_EPOCH`](https://reproducible-builds.org/specs/source-date-epoch/),
    or should users specify the value via an environment variable?

    __Resolved__: Specify via the reproducible builds spec environment variable
    `SOURCE_DATE_EPOCH`, see
    <https://github.com/google/ko#why-are-my-images-all-created-in-1970> and
    <https://reproducible-builds.org/docs/source-date-epoch/>.



<<<<<<< HEAD
6.  Add a Google Cloud Build (`gcb`) support for the ko builder?
    By embedding ko as a module, there is no need for a ko-specific Skaffold
    builder image.
=======
### Open questions

1.  Should we default dependency paths to `{"go.mod", "**.go"}` instead of
    `{"."}`.?

    The former is a useful default for many (most?) Go apps, and it's used
    in the `custom` example. The latter is the default for some other builders.

    __Not Yet Resolved__

2.  Add a Google Cloud Build (`gcb`) support for the ko builder?

    Other builders that support `gcb` have default public builder images.
    The image `gcr.io/tekton-releases/ko-ci` is public, but do we want to
    rely on it? Once ko is embedded in Skaffold, we could use
    `gcr.io/k8s-skaffold/skaffold` as a default image.`
>>>>>>> f89e4d89

    __Not Yet Resolved__

3.  File sync support: Should we limit this to
    [ko static assets](https://github.com/google/ko#static-assets) only?

    This is the only way to include additional files in a container image
    built by ko.

    __Not Yet Resolved__

4.  Should the ko builder be the default for `skaffold init`, instead of
    buildpacks, for Go apps, when there's no Dockerfile and no Bazel workspace
    file?

    Suggest yes, to make Skaffold a compelling choice for Go developers.
    __Not Yet Resolved__

## Approach

Implement the ko builder as a series of small PRs that can be merged one by one.
The PRs should not surface any new user-visible behavior until the feature is
ready.

This approach has a lower risk than implementing the entire feature on a
separate branch before merging all at once.

The steps roughly outlined:

1.  Add dependency on the `github.com/google/ko` module.

2.  Implement the core ko build and publish logic, including unit tests in the
    package `github.com/GoogleContainerTools/skaffold/pkg/skaffold/build/ko`.

    Support this implementation with "dummy" schema definitions for types such
    as `KoArtifact` in a separate "temporary" package. This package only exists
    until the definitions are merged into the latest `v1` schema, and it allows
    for evolution of the types until they are committed to the schema.

3.  Add integration test for the ko builder to the `integration` package, and
    an example app + config to a new `integration/examples/ko` directory.

    To avoid failures in schema unit tests from the new example in the
    integration directory, add an `if` statement to `TestParseExamples` in the
    package `github.com/GoogleContainerTools/skaffold/pkg/skaffold/schema` that
    skips directories called `ko`.

4.  Add the ko builder schema types (`KoArtifact` and `KoDependency`) to the
    latest unreleased schema (`v2beta18`?).

    For the `ArtifactType` struct, add a `KoArtifact` field, but set its
    YAML flag key to `"-"`
    (full syntax `` `yaml:"-,omitempty" yamltags:"oneOf=artifact"` ``).

    Do _not_ yet add the `KO = 7;` entry to the `BuilderType` enum in
    `proto/enums/enums.proto`.

5.  Plumb the code in the package `pkg/skaffold/build/ko` into the other parts
    of the Skaffold codebase that interacts with the config schema.

    E.g., a `case` statement for `a.KoArtifact` in the `newPerArtifactBuilder`
    function in `pkg/skaffold/build/local` (file `types.go`).

6.  When we are ready to add the ko builder as an alpha feature to an upcoming
    Skaffold release, set the `KoArtifact` YAML flag key to `ko` and add `KO`
    to the `BuilderType` enum.

## Implementation plan

1.  [Done] Define integration points in the ko codebase that allows ko to be
    used from Skaffold without duplicating existing ko CLI code.

    In the package `github.com/google/ko/pkg/commands`:

    [`resolver.go`](https://github.com/google/ko/blob/ee23538378722e060a2f7c7800f226e0b82e09e7/pkg/commands/resolver.go#L110)
    ```go
    // NewBuilder creates a ko builder
    func NewBuilder(ctx context.Context, bo *options.BuildOptions) (build.Interface, error)
    ```

    [`resolver.go`](https://github.com/google/ko/blob/ee23538378722e060a2f7c7800f226e0b82e09e7/pkg/commands/resolver.go#L146)
    ```go
    // NewPublisher creates a ko publisher
    func NewPublisher(po *options.PublishOptions) (publish.Interface, error)
    ```

    [`publisher.go`](https://github.com/google/ko/blob/ee23538378722e060a2f7c7800f226e0b82e09e7/pkg/commands/publisher.go#L28)
    ```go
    // PublishImages publishes images
    func PublishImages(ctx context.Context, importpaths []string, pub publish.Interface, b build.Interface) (map[string]name.Reference, error)
    ```

    Add build and publish options to support Skaffold config propagating to
    ko. In the package `github.com/google/ko/pkg/commands/options`:

    [`build.go`](https://github.com/google/ko/blob/ee23538378722e060a2f7c7800f226e0b82e09e7/pkg/commands/options/build.go#L25)
    ```go
    type BuildOptions struct {
	      // BaseImage enables setting the default base image programmatically.
	      // If non-empty, this takes precedence over the value in `.ko.yaml`.
	      BaseImage string

	      // WorkingDirectory allows for setting the working directory for invocations of the `go` tool.
	      // Empty string means the current working directory.
	      WorkingDirectory string

        // UserAgent enables overriding the default value of the `User-Agent` HTTP
	      // request header used when retrieving the base image.
	      UserAgent string

        [...]
    }
    ```

    [`publish.go`](https://github.com/google/ko/blob/ee23538378722e060a2f7c7800f226e0b82e09e7/pkg/commands/options/publish.go#L29)
    ```go
    type PublishOptions struct {
	      // DockerRepo configures the destination image repository.
	      // In normal ko usage, this is populated with the value of $KO_DOCKER_REPO.
	      DockerRepo string

	      // LocalDomain overrides the default domain for images loaded into the local Docker daemon. Use with Local=true.
	      LocalDomain string

	      // UserAgent enables overriding the default value of the `User-Agent` HTTP
	      // request header used when pushing the built image to an image registry.
	      UserAgent string

        [...]
    }
    ```

2.  Add ko builder with support for existing ko config options. Provide
    this as an Alpha feature in an upcoming Skaffold release.

    Config options supported, all are optional:

    -   `dependencies`, for Skaffold file watching.
    -   `env`, to support ko CLI users who currently set environment variables
        such as `GOFLAGS` when running ko.
    -   `fromImage`, to override the default distroless base image
    -   `labels`
    -   `platforms`
    -   `sourceDateEpoch`

    Example `skaffold.yaml` supported at this stage:

    ```yaml
<<<<<<< HEAD
    apiVersion: skaffold/v2beta19
=======
    apiVersion: skaffold/v2beta18
>>>>>>> f89e4d89
    kind: Config
    build:
      artifacts:
      - image: skaffold-ko
        ko:
          fromImage: gcr.io/distroless/base:nonroot
          dependencies:
            paths:
            - go.mod
            - "**.go"
          labels:
            foo: bar
            baz: frob
          platforms:
          - linux/amd64
          - linux/arm64
    ```

3.  After [google/ko#340](https://github.com/google/ko/pull/340) is merged,
    implement Skaffold config support for additional ko config options:

    -   `args`, e.g., `-v`, `-trimpath`
    -   `asmflags`
    -   `gcflags`
    -   `env`
    -   `ldflags`

    See related discussion in
    [google/ko#316](https://github.com/google/ko/issues/316).

    Provide this as a feature in an upcoming Skaffold release.

## Integration test plan

Please describe what new test cases you are going to consider.

1.  Unit and integration tests for ko builder, similar to other builders.

    The integration tests should be written to catch situations such as where
    changes to ko interfaces break the Skaffold ko builder.

2.  Test that the ko flag
    [`--disable-optimization`](https://github.com/google/ko/blob/f7df8106196518df5c6c35432843421e33990329/pkg/commands/options/build.go#L34)
    is added for debugging.

3.  Add basic and comprehensive ko examples to the `integration/examples`
    directory.

4.  TBC<|MERGE_RESOLUTION|>--- conflicted
+++ resolved
@@ -442,30 +442,20 @@
     <https://github.com/google/ko#why-are-my-images-all-created-in-1970> and
     <https://reproducible-builds.org/docs/source-date-epoch/>.
 
-
-
-<<<<<<< HEAD
-6.  Add a Google Cloud Build (`gcb`) support for the ko builder?
+### Open questions
+
+1.  Should we default dependency paths to `{"go.mod", "**.go"}` instead of
+    `{"."}`.?
+
+    The former is a useful default for many (most?) Go apps, and it's used
+    in the `custom` example. The latter is the default for some other builders.
+
+    __Not Yet Resolved__
+
+2.  Add a Google Cloud Build (`gcb`) support for the ko builder?
+
     By embedding ko as a module, there is no need for a ko-specific Skaffold
     builder image.
-=======
-### Open questions
-
-1.  Should we default dependency paths to `{"go.mod", "**.go"}` instead of
-    `{"."}`.?
-
-    The former is a useful default for many (most?) Go apps, and it's used
-    in the `custom` example. The latter is the default for some other builders.
-
-    __Not Yet Resolved__
-
-2.  Add a Google Cloud Build (`gcb`) support for the ko builder?
-
-    Other builders that support `gcb` have default public builder images.
-    The image `gcr.io/tekton-releases/ko-ci` is public, but do we want to
-    rely on it? Once ko is embedded in Skaffold, we could use
-    `gcr.io/k8s-skaffold/skaffold` as a default image.`
->>>>>>> f89e4d89
 
     __Not Yet Resolved__
 
@@ -482,6 +472,7 @@
     file?
 
     Suggest yes, to make Skaffold a compelling choice for Go developers.
+    
     __Not Yet Resolved__
 
 ## Approach
@@ -614,11 +605,7 @@
     Example `skaffold.yaml` supported at this stage:
 
     ```yaml
-<<<<<<< HEAD
     apiVersion: skaffold/v2beta19
-=======
-    apiVersion: skaffold/v2beta18
->>>>>>> f89e4d89
     kind: Config
     build:
       artifacts:
@@ -637,8 +624,8 @@
           - linux/arm64
     ```
 
-3.  After [google/ko#340](https://github.com/google/ko/pull/340) is merged,
-    implement Skaffold config support for additional ko config options:
+3.  Implement Skaffold config support for additional ko config options added in
+    [google/ko#340](https://github.com/google/ko/pull/340):
 
     -   `args`, e.g., `-v`, `-trimpath`
     -   `asmflags`
