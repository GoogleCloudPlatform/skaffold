--- conflicted
+++ resolved
@@ -59,13 +59,7 @@
 
 FROM runtime_deps as builder
 
-<<<<<<< HEAD
-ENV ASCIIDOCTOR_VERSION=1.5.7.1
-ENV ASCIIDOCTOR_PDF_VERSION=1.5.0.alpha.16
-RUN apt-get update && apt-get install --no-install-recommends --no-install-suggests -y \
-=======
 RUN apt-get install --no-install-recommends --no-install-suggests -y \
->>>>>>> 1dfc6372
         ca-certificates \
         curl \
         build-essential \
@@ -76,13 +70,6 @@
         software-properties-common \
         hugo \
         apt-transport-https && \
-<<<<<<< HEAD
-    rm -rf /var/lib/apt/lists/* && \
-    gem install  --no-document "asciidoctor-pdf:${ASCIIDOCTOR_PDF_VERSION}" \
-        asciidoctor:${ASCIIDOCTOR_VERSION} \
-        pygments.rb rouge && \
-=======
->>>>>>> 1dfc6372
     curl -fsSL https://download.docker.com/linux/ubuntu/gpg | apt-key add - && \
     curl -sL https://deb.nodesource.com/setup_8.x | sudo bash - && \
     apt-key fingerprint 0EBFCD88 && \
@@ -91,13 +78,8 @@
            xenial \
            edge" && \
     apt-get -y update && \
-<<<<<<< HEAD
-    apt-get -y install docker-ce=17.12.0~ce-0~ubuntu && \
-    rm -rf /var/lib/apt/lists/*
-=======
     apt-get -y install docker-ce=17.12.0~ce-0~ubuntu nodejs && \
     npm install -g firebase-tools
->>>>>>> 1dfc6372
 
 COPY --from=golang:1.10 /usr/local/go /usr/local/go
 ENV PATH /usr/local/go/bin:/go/bin:$PATH
