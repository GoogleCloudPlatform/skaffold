--- conflicted
+++ resolved
@@ -64,11 +64,7 @@
 
 FROM runtime_deps as builder
 
-<<<<<<< HEAD
-ENV HUGO_VERSION=0.49.2
-=======
 ENV HUGO_VERSION=0.51.0
->>>>>>> 950ca335
 
 RUN apt-get update && apt-get install --no-install-recommends --no-install-suggests -y \
         ca-certificates \
