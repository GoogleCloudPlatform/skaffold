syntax = "proto3";
package proto;

import "google/api/annotations.proto";
import "google/protobuf/timestamp.proto";
import "google/protobuf/empty.proto";

import public "enums/enums.proto";

message StateResponse {
    State state = 1;
}

message Response {
    string msg = 1;
}

message Request {
    string name = 1;
}

// `State` represents the current state of the Skaffold components
message State {
    BuildState buildState = 1;
    DeployState deployState = 2;
    reserved 3; // field 3 is obsolete
    map<int32, PortEvent> forwardedPorts = 4;
    StatusCheckState statusCheckState = 5;
    FileSyncState fileSyncState = 6;
    repeated DebuggingContainerEvent debuggingContainers = 7;
    Metadata metadata = 8;
    TestState testState = 9;
}

message Metadata {
    BuildMetadata build = 1;
    DeployMetadata deploy = 2;
    TestMetadata test = 3;
    // Additional key value pairs to describe the build pipeline
    map<string, string> additional = 99;
}

message BuildMetadata {
  message ImageBuilder {
      enums.BuilderType type = 1;
      int32 count = 2;
  }
  int32 numberOfArtifacts = 1;
  repeated ImageBuilder builders= 2;
  enums.BuildType type = 3;
  // Additional key value pairs to describe the deploy pipeline
  map<string, string> additional = 99;
}

// TestMetadata describes the test pipeline
message TestMetadata {
    message Tester {
        enums.TesterType type = 1;
        int32 count = 2;
    }
    repeated Tester Testers = 1;
}

message DeployMetadata {
    message Deployer {
        enums.DeployerType type = 1;
        int32 count = 2;
    }
    repeated Deployer deployers = 1;
    enums.ClusterType cluster = 2;
}

// `BuildState` maps Skaffold artifacts to their current build states
message BuildState {
    // A map of `artifact name -> build-state`.
    // Artifact name is defined in the `skaffold.yaml`.
    // The `build-state` can be: <br>
    // - `"Not started"`: not yet started <br>
    // - `"In progress"`: build started <br>
    // - `"Complete"`: build succeeded <br>
    // - `"Failed"`: build failed
    map<string, string> artifacts = 1;
    bool autoTrigger = 2;
    enums.StatusCode statusCode = 3;
}

// `TestState` describes the current state of the test
message TestState {
    // Status of the current test
    string status = 1;
    // Teststate status code
<<<<<<< HEAD
    StatusCode statusCode = 2;
    bool autoTrigger = 3;
=======
    enums.StatusCode statusCode = 2;
>>>>>>> 92900f24
}

// `DeployState` describes the status of the current deploy
message DeployState {
    string status = 1;
    bool autoTrigger = 2;
    enums.StatusCode statusCode = 3;
}

// `StatusCheckState` describes the state of status check of current deployed resources.
message StatusCheckState {
    string status = 1;
    // A map of `resource name -> status-check-state`. Where `resource-name` is the kubernetes resource name.
    // The `status-check-state` can be <br>
    // - `"Not started"`: indicates that `status-check` has just started. <br>
    // - `"In progress"`: InProgress is sent after every resource check is complete. <br>
    // - `"Succeeded"`:
    // - `"Failed"`:
    map<string, string> resources = 2;
    // StatusCheck statusCode
    enums.StatusCode statusCode = 3;

}

// `FileSyncState` contains the status of the current file sync
message FileSyncState {
    string status = 1;
    bool autoTrigger = 2;
}

// `Event` describes an event in the Skaffold process.
// It is one of MetaEvent, BuildEvent, TestEvent, DeployEvent, PortEvent, StatusCheckEvent, ResourceStatusCheckEvent, FileSyncEvent, or DebuggingContainerEvent.
message Event {
    oneof event_type {
        MetaEvent metaEvent = 1; // contains general information regarding Skaffold like version info
        BuildEvent buildEvent = 2; // describes if the build status per artifact. Status could be one of "InProgress", "Completed" or "Failed".
        DeployEvent deployEvent = 3; // describes if the deployment has started, is in progress or is complete.
        PortEvent portEvent = 4; //  describes each port forwarding event.
        StatusCheckEvent statusCheckEvent = 5; // describes if the Status check has started, is in progress, has succeeded or failed.
        ResourceStatusCheckEvent resourceStatusCheckEvent = 6; // indicates progress for each kubernetes deployment.
        FileSyncEvent fileSyncEvent = 7; // describes the sync status.
        DebuggingContainerEvent debuggingContainerEvent = 8; // describes the appearance or disappearance of a debugging container
        DevLoopEvent devLoopEvent = 9; // describes a start and end of a dev loop.
        TerminationEvent terminationEvent = 10; // describes a skaffold termination event
        TestEvent TestEvent = 11; // describes if the test has started, is in progress or is complete.
    }
}

// `TerminationEvent` marks the end of the skaffold session
message TerminationEvent {
    string status = 1; // status oneof: Completed or Failed
    ActionableErr err = 2; // actionable error message
}

// `DevLoopEvent` marks the start and end of a dev loop.
message DevLoopEvent {
    int32 iteration = 1; // dev loop iteration. 0 represents initialization loop.
    string status = 2; // dev loop status oneof: In Progress, Completed, Failed
    ActionableErr err = 3; // actionable error message
}

// `ActionableErr` defines an error that occurred along with an optional list of suggestions
message ActionableErr {
    enums.StatusCode errCode = 1; // error code representing the error
    string message = 2; // message describing the error.
    repeated Suggestion suggestions = 3; // list of suggestions
}

// `MetaEvent` provides general information regarding Skaffold
message MetaEvent {
    // entry, for example: `"Starting Skaffold: {Version:v0.39.0-16-g5bb7c9e0 ConfigVersion:skaffold/v1 GitVersion: GitCommit:5bb7c9e078e4d522a5ffc42a2f1274fd17d75902 GitTreeState:dirty BuildDate01:29Z GoVersion:go1.13rc1 Compiler:gc Platform:linux/amd64}"`
    string entry = 1;
    // Metadata describing skaffold pipeline
    Metadata metadata = 2;
}

// `BuildEvent` describes the build status per artifact, and will be emitted by Skaffold anytime a build starts or finishes, successfully or not.
// If the build fails, an error will be attached to the event.
message BuildEvent {
    string artifact = 1; // artifact name
    string status = 2; // artifact build status oneof: InProgress, Completed, Failed
    string err = 3; // Deprecated. Use actionableErr.message. error when build status is Failed.
    enums.StatusCode errCode = 4; // Deprecated. Use actionableErr.errCode. status code representing success or failure
    ActionableErr actionableErr = 5; // actionable error message

}

// `TestEvent` represents the status of a test, and is emitted by Skaffold
// anytime a test starts or completes, successfully or not.
message TestEvent {
    string status = 1; // test status oneof: InProgress, Completed, Failed
    ActionableErr actionableErr = 2; // actionable error message
}

// `DeployEvent` represents the status of a deployment, and is emitted by Skaffold
// anytime a deployment starts or completes, successfully or not.
message DeployEvent {
    string status = 1; // deployment status oneof: InProgress, Completed, Failed
    string err = 2; // Deprecated. Use actionableErr.message. error when status is Failed
    enums.StatusCode errCode = 3; // Deprecated. Use actionableErr.errCode. status code representing success or failure
    ActionableErr actionableErr = 4; // actionable error message
}

// `StatusCheckEvent` describes if the status check for kubernetes rollout has started, is in progress, has succeeded or failed.
message StatusCheckEvent {
    string status = 1;
    string message = 2;
    string err = 3;  // Deprecated. Use actionableErr.message.
    enums.StatusCode errCode = 4; // Deprecated. Use actionableErr.errCode. status code representing success or failure
    ActionableErr actionableErr = 5; // actionable error message
}

// A Resource StatusCheck Event, indicates progress for each kubernetes deployment.
// For every resource, there will be exactly one event with `status` *Succeeded* or *Failed* event.
// There can be multiple events with `status` *Pending*.
// Skaffold polls for resource status every 0.5 second. If the resource status changes, an event with `status` “Pending”, “Complete” and “Failed”
// will be sent with the new status.
message ResourceStatusCheckEvent {
    string resource = 1;
    string status = 2;
    string message = 3;
    string err = 4;  // Deprecated. Use actionableErr.message.
    enums.StatusCode statusCode = 5;
    ActionableErr actionableErr = 6; // actionable error message
}

// PortEvent Event describes each port forwarding event.
message PortEvent {
    int32 localPort = 1; // local port for forwarded resource
    int32 remotePort = 2; // Deprecated. Uses targetPort.intVal.
    string podName = 3; // pod name if port forwarded resourceType is Pod
    string containerName = 4; // container name if specified in the kubernetes spec
    string namespace = 5; // the namespace of the resource to port forward.
    string portName = 6;
    string resourceType = 7; // resource type e.g. "pod", "service".
    string resourceName = 8; // name of the resource to forward.
    string address=9; // address on which to bind
    IntOrString targetPort = 10; // target port is the resource port that will be forwarded.
}

// FileSyncEvent describes the sync status.
message FileSyncEvent {
    int32 fileCount = 1; // number of files synced
    string image = 2; // the container image to which files are sycned.
    string status = 3; // status of file sync. one of: Not Started, In progress, Succeeded, Failed.
    string err = 4; // Deprecated. Use actionableErr.message. error in case of status failed.
    enums.StatusCode errCode = 5; //// Deprecated. Use actionableErr.errCode. status code representing success or failure
    ActionableErr actionableErr = 6; // actionable error message
}

// DebuggingContainerEvent is raised when a debugging container is started or terminated
message DebuggingContainerEvent {
  string status = 1; // the container status oneof: Started, Terminated
  string podName = 2; // the pod name with the debugging container
  string containerName = 3; // the name of the container configured for debugging
  string namespace = 4; // the namespace of the debugging container

  string artifact = 5; // the corresponding artifact's image name
  string runtime = 6; // the detected language runtime
  string workingDir = 7; // the working directory in the container image
  map<string,uint32> debugPorts = 8; // the exposed debugging-related ports
}

// LogEntry describes an event and a string description of the event.
message LogEntry {
    google.protobuf.Timestamp timestamp = 1; // timestamp of the event.
    Event event = 2; // the actual event that is one of
    string entry = 3; // description of the event.
}

message UserIntentRequest {
    Intent intent = 1;
}

message TriggerRequest {
  TriggerState state = 1;
}

// TriggerState represents trigger state for a given phase.
message TriggerState {
  oneof val {
    bool enabled = 1; // enable or disable a trigger state
  }
}

// Intent represents user intents for a given phase.
message Intent {
    bool build = 1; // in case skaffold dev is ran with autoBuild=false, a build intent enables building once
    bool sync = 2; // in case skaffold dev is ran with autoSync=false, a sync intent enables file sync once
    bool deploy = 3; // in case skaffold dev is ran with autoDeploy=false, a deploy intent enables deploys once
    bool test = 4; // in case skaffold test is ran with autoTest=false, a test intent enables test once
}

// Suggestion defines the action a user needs to recover from an error.
message Suggestion {
    enums.SuggestionCode suggestionCode = 1; // code representing a suggestion
    string action = 2; // action represents the suggestion action
}

// IntOrString is a type that can hold an int32 or a string.
message IntOrString {
    int32 type = 1; // type of stored value
    int32 intVal = 2; // int value
    string strVal = 3; // string value
}

// Describes all the methods for the Skaffold API
service SkaffoldService {

    // Returns the state of the current Skaffold execution
    rpc GetState (google.protobuf.Empty) returns (State) {
        option (google.api.http) = {
            get: "/v1/state"
    };
    }

    // DEPRECATED. Events should be used instead.
    // TODO remove (https://github.com/GoogleContainerTools/skaffold/issues/3168)
    rpc EventLog(stream LogEntry) returns (stream LogEntry) {
        option (google.api.http) = {
            get: "/v1/event_log"
        };
    }

    // Returns all the events of the current Skaffold execution from the start
    rpc Events(google.protobuf.Empty) returns (stream LogEntry) {
        option (google.api.http) = {
            get: "/v1/events"
        };
    }

    // Allows for a single execution of some or all of the phases (build, sync, test, deploy) in case autoBuild, autoTest, autoDeploy or autoSync are disabled.
    rpc Execute (UserIntentRequest) returns (google.protobuf.Empty) {
        option (google.api.http) = {
            post: "/v1/execute"
            body: "intent"
    };
    }

    // Allows for enabling or disabling automatic build trigger
    rpc AutoBuild (TriggerRequest) returns (google.protobuf.Empty) {
        option (google.api.http) = {
            put: "/v1/build/auto_execute"
            body: "state"
        };
    }

    // Allows for enabling or disabling automatic sync trigger
    rpc AutoSync (TriggerRequest) returns (google.protobuf.Empty) {
        option (google.api.http) = {
            put: "/v1/sync/auto_execute"
            body: "state"
        };
    }

    // Allows for enabling or disabling automatic test trigger
    rpc AutoTest (TriggerRequest) returns (google.protobuf.Empty) {
        option (google.api.http) = {
            put: "/v2/test/auto_execute"
            body: "state"
        };
    }

    // Allows for enabling or disabling automatic deploy trigger
    rpc AutoDeploy (TriggerRequest) returns (google.protobuf.Empty) {
        option (google.api.http) = {
            put: "/v1/deploy/auto_execute"
            body: "state"
        };
    }

    // EXPERIMENTAL. It allows for custom events to be implemented in custom builders for example.
    rpc Handle(Event) returns (google.protobuf.Empty) {
        option (google.api.http) = {
            post: "/v1/events/handle"
            body: "*"
        };
    }

}<|MERGE_RESOLUTION|>--- conflicted
+++ resolved
@@ -89,12 +89,7 @@
     // Status of the current test
     string status = 1;
     // Teststate status code
-<<<<<<< HEAD
-    StatusCode statusCode = 2;
-    bool autoTrigger = 3;
-=======
     enums.StatusCode statusCode = 2;
->>>>>>> 92900f24
 }
 
 // `DeployState` describes the status of the current deploy
@@ -206,11 +201,7 @@
     enums.StatusCode errCode = 4; // Deprecated. Use actionableErr.errCode. status code representing success or failure
     ActionableErr actionableErr = 5; // actionable error message
 }
-
-// A Resource StatusCheck Event, indicates progress for each kubernetes deployment.
-// For every resource, there will be exactly one event with `status` *Succeeded* or *Failed* event.
-// There can be multiple events with `status` *Pending*.
-// Skaffold polls for resource status every 0.5 second. If the resource status changes, an event with `status` “Pending”, “Complete” and “Failed”
+func local_request_SkaffoldService_AutoSync_0(ctx context.Context, marshaler runtime.Marshaler, server SkaffoldServiceServer, req *http.Request, pathParams map[string]string) (proto.Message, runtime.ServerMetadata, error) {
 // will be sent with the new status.
 message ResourceStatusCheckEvent {
     string resource = 1;
@@ -222,11 +213,7 @@
 }
 
 // PortEvent Event describes each port forwarding event.
-message PortEvent {
-    int32 localPort = 1; // local port for forwarded resource
-    int32 remotePort = 2; // Deprecated. Uses targetPort.intVal.
-    string podName = 3; // pod name if port forwarded resourceType is Pod
-    string containerName = 4; // container name if specified in the kubernetes spec
+    int32 loc/me = 3; // pod name if port if specified in the kubernetes spec
     string namespace = 5; // the namespace of the resource to port forward.
     string portName = 6;
     string resourceType = 7; // resource type e.g. "pod", "service".
