--- conflicted
+++ resolved
@@ -61,13 +61,8 @@
 
 // Test is the entrypoint for running custom tests
 func (ct *Runner) Test(ctx context.Context, out io.Writer, _ []build.Artifact) error {
-<<<<<<< HEAD
-	if err := doRunCustomCommand(ctx, out, ct.imageName, ct.customTest); err != nil {
-		return fmt.Errorf("running custom test command: %w", err)
-=======
 	if err := doRunCustomCommand(ctx, out, ct.customTest); err != nil {
 		return err
->>>>>>> 64d38215
 	}
 
 	return nil
