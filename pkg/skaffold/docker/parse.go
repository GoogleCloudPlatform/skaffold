--- conflicted
+++ resolved
@@ -63,11 +63,8 @@
 	RetrieveImage = retrieveImage
 )
 
-<<<<<<< HEAD
 func parseDockerfile(absDockerfilePath string, buildArgs map[string]*string) ([]*parser.Node, error) {
-=======
-func readCopyCmdsFromDockerfile(onlyLastImage bool, absDockerfilePath, workspace string, buildArgs map[string]*string, cfg Config) ([]fromTo, error) {
->>>>>>> 51346d79
+
 	f, err := os.Open(absDockerfilePath)
 	if err != nil {
 		return nil, err
@@ -85,7 +82,6 @@
 		return nil, fmt.Errorf("putting build arguments: %w", err)
 	}
 
-<<<<<<< HEAD
 	return expandOnbuildInstructions(dockerfileLines, nil)
 }
 
@@ -108,11 +104,8 @@
 	return images, nil
 }
 
-func readCopyCmdsFromDockerfile(onlyLastImage bool, absDockerfilePath, workspace string, buildArgs map[string]*string, insecureRegistries map[string]bool) ([]fromTo, error) {
+func readCopyCmdsFromDockerfile(onlyLastImage bool, absDockerfilePath, workspace string, buildArgs map[string]*string, cfg Config) ([]fromTo, error) {
 	dockerfileLinesWithOnbuild, err := parseDockerfile(absDockerfilePath, buildArgs)
-=======
-	dockerfileLinesWithOnbuild, err := expandOnbuildInstructions(dockerfileLines, cfg)
->>>>>>> 51346d79
 	if err != nil {
 		return nil, err
 	}
@@ -334,28 +327,9 @@
 		"scratch": nil,
 	}
 
-<<<<<<< HEAD
 	var expandedNodes []*parser.Node
 	for _, node := range nodes {
 		expandedNodes = append(expandedNodes, node)
-=======
-			// onbuild should immediately follow the from command
-			expandedNodes = append(expandedNodes, nodes[n:m+1]...)
-			n = m + 1
-
-			var onbuildNodes []*parser.Node
-			if ons, found := onbuildNodesCache[strings.ToLower(from.image)]; found {
-				onbuildNodes = ons
-			} else if ons, err := parseOnbuild(from.image, cfg); err == nil {
-				onbuildNodes = ons
-			} else {
-				return nil, fmt.Errorf("parsing ONBUILD instructions: %w", err)
-			}
-
-			// Stage names are case insensitive
-			onbuildNodesCache[strings.ToLower(from.as)] = nodes
-			onbuildNodesCache[strings.ToLower(from.image)] = nodes
->>>>>>> 51346d79
 
 		if node.Value != command.From {
 			continue
@@ -367,7 +341,7 @@
 		var onbuildNodes []*parser.Node
 		if ons, found := onbuildNodesCache[strings.ToLower(from.image)]; found {
 			onbuildNodes = ons
-		} else if ons, err := parseOnbuild(from.image, insecureRegistries); err == nil {
+		} else if ons, err := parseOnbuild(from.image, cfg); err == nil {
 			onbuildNodes = ons
 			onbuildNodesCache[strings.ToLower(from.image)] = ons
 		} else {
