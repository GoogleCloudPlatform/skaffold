--- conflicted
+++ resolved
@@ -75,11 +75,7 @@
 	}{
 		{
 			description:    "Dockerfile prompt",
-<<<<<<< HEAD
-			dockerfile:     Docker{Dockerfile: "path/to/Dockerfile"},
-=======
 			dockerfile:     Docker{File: "path/to/Dockerfile"},
->>>>>>> d8bf283c
 			expectedPrompt: "Docker (path/to/Dockerfile)",
 		},
 	}
@@ -100,11 +96,7 @@
 	}{
 		{
 			description:   "default filename",
-<<<<<<< HEAD
-			dockerfile:    Docker{Dockerfile: filepath.Join("path", "to", "Dockerfile")},
-=======
 			dockerfile:    Docker{File: filepath.Join("path", "to", "Dockerfile")},
->>>>>>> d8bf283c
 			manifestImage: "image",
 			expectedArtifact: latest.Artifact{
 				ImageName:    "image",
@@ -114,11 +106,7 @@
 		},
 		{
 			description:   "non-default filename",
-<<<<<<< HEAD
-			dockerfile:    Docker{Dockerfile: filepath.Join("path", "to", "Dockerfile1")},
-=======
 			dockerfile:    Docker{File: filepath.Join("path", "to", "Dockerfile1")},
->>>>>>> d8bf283c
 			manifestImage: "image",
 			expectedArtifact: latest.Artifact{
 				ImageName: "image",
@@ -130,11 +118,7 @@
 		},
 		{
 			description:   "ignore workspace",
-<<<<<<< HEAD
-			dockerfile:    Docker{Dockerfile: "Dockerfile"},
-=======
 			dockerfile:    Docker{File: "Dockerfile"},
->>>>>>> d8bf283c
 			manifestImage: "image",
 			expectedArtifact: latest.Artifact{
 				ImageName:    "image",
