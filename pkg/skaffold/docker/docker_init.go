--- conflicted
+++ resolved
@@ -35,11 +35,7 @@
 
 // Docker is the path to a dockerfile. Implements the InitBuilder interface.
 type Docker struct {
-<<<<<<< HEAD
-	Dockerfile string `json:"path"`
-=======
 	File string `json:"path"`
->>>>>>> d8bf283c
 }
 
 // Name returns the name of the builder, "Docker"
@@ -49,33 +45,19 @@
 
 // Describe returns the initBuilder's string representation, used when prompting the user to choose a builder.
 func (d Docker) Describe() string {
-<<<<<<< HEAD
-	return fmt.Sprintf("%s (%s)", d.Name(), d.Dockerfile)
-=======
 	return fmt.Sprintf("%s (%s)", d.Name(), d.File)
->>>>>>> d8bf283c
 }
 
 // CreateArtifact creates an Artifact to be included in the generated Build Config
 func (d Docker) CreateArtifact(manifestImage string) *latest.Artifact {
-<<<<<<< HEAD
-	workspace := filepath.Dir(d.Dockerfile)
-=======
 	workspace := filepath.Dir(d.File)
->>>>>>> d8bf283c
 	a := &latest.Artifact{ImageName: manifestImage}
 	if workspace != "." {
 		a.Workspace = workspace
 	}
-<<<<<<< HEAD
-	if filepath.Base(d.Dockerfile) != constants.DefaultDockerfilePath {
-		a.ArtifactType = latest.ArtifactType{
-			DockerArtifact: &latest.DockerArtifact{DockerfilePath: d.Dockerfile},
-=======
 	if filepath.Base(d.File) != constants.DefaultDockerfilePath {
 		a.ArtifactType = latest.ArtifactType{
 			DockerArtifact: &latest.DockerArtifact{DockerfilePath: d.File},
->>>>>>> d8bf283c
 		}
 	}
 
@@ -90,11 +72,7 @@
 
 // Path returns the path to the dockerfile
 func (d Docker) Path() string {
-<<<<<<< HEAD
-	return d.Dockerfile
-=======
 	return d.File
->>>>>>> d8bf283c
 }
 
 // ValidateDockerfile makes sure the given Dockerfile is existing and valid.
