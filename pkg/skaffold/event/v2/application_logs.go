/*
Copyright 2021 The Skaffold Authors

Licensed under the Apache License, Version 2.0 (the "License");
you may not use this file except in compliance with the License.
You may obtain a copy of the License at

    http://www.apache.org/licenses/LICENSE-2.0

Unless required by applicable law or agreed to in writing, software
distributed under the License is distributed on an "AS IS" BASIS,
WITHOUT WARRANTIES OR CONDITIONS OF ANY KIND, either express or implied.
See the License for the specific language governing permissions and
limitations under the License.
*/

package v2

import proto "github.com/GoogleContainerTools/skaffold/proto/v2"

func ApplicationLog(podName, containerName, prefix, message, formattedMessage string) {
	handler.handleApplicationLogEvent(&proto.ApplicationLogEvent{
<<<<<<< HEAD
		ContainerName:        containerName,
		PodName:              podName,
=======
		ContainerName:        podName,
		PodName:              containerName,
		Prefix:               prefix,
>>>>>>> 74530952
		Message:              message,
		RichFormattedMessage: formattedMessage,
	})
}

func (ev *eventHandler) handleApplicationLogEvent(e *proto.ApplicationLogEvent) {
	ev.handle(&proto.Event{
		EventType: &proto.Event_ApplicationLogEvent{
			ApplicationLogEvent: e,
		},
	})
}<|MERGE_RESOLUTION|>--- conflicted
+++ resolved
@@ -20,14 +20,9 @@
 
 func ApplicationLog(podName, containerName, prefix, message, formattedMessage string) {
 	handler.handleApplicationLogEvent(&proto.ApplicationLogEvent{
-<<<<<<< HEAD
 		ContainerName:        containerName,
 		PodName:              podName,
-=======
-		ContainerName:        podName,
-		PodName:              containerName,
 		Prefix:               prefix,
->>>>>>> 74530952
 		Message:              message,
 		RichFormattedMessage: formattedMessage,
 	})
