/*
Copyright 2021 The Skaffold Authors

Licensed under the Apache License, Version 2.0 (the "License");
you may not use this file except in compliance with the License.
You may obtain a copy of the License at

    http://www.apache.org/licenses/LICENSE-2.0

Unless required by applicable law or agreed to in writing, software
distributed under the License is distributed on an "AS IS" BASIS,
WITHOUT WARRANTIES OR CONDITIONS OF ANY KIND, either express or implied.
See the License for the specific language governing permissions and
limitations under the License.
*/

package v2

import (
	"bytes"
	"encoding/json"
	"fmt"
	"os"
	"sync"

	//nolint:golint,staticcheck
	"github.com/golang/protobuf/jsonpb"
	"github.com/golang/protobuf/ptypes"
	"github.com/golang/protobuf/ptypes/timestamp"

	"github.com/GoogleContainerTools/skaffold/pkg/skaffold/constants"
	sErrors "github.com/GoogleContainerTools/skaffold/pkg/skaffold/errors"
	proto "github.com/GoogleContainerTools/skaffold/proto/v2"
)

const (
	NotStarted = "NotStarted"
	InProgress = "InProgress"
	Complete   = "Complete"
	Failed     = "Failed"
	Info       = "Information"
	Started    = "Started"
	Succeeded  = "Succeeded"
	Terminated = "Terminated"
	Canceled   = "Canceled"
)

var handler = newHandler()

func newHandler() *eventHandler {
	h := &eventHandler{
		eventChan: make(chan *proto.Event),
	}
	go func() {
		for {
			ev, open := <-h.eventChan
			if !open {
				break
			}
			h.handleExec(ev)
		}
	}()
	return h
}

type eventHandler struct {
	eventLog            []proto.Event
	logLock             sync.Mutex
	applicationLogs     []proto.Event
	applicationLogsLock sync.Mutex
<<<<<<< HEAD
	skaffoldLogs        []proto.Event
	skaffoldLogsLock    sync.Mutex
	cfg                 event.Config
=======
	cfg                 Config
>>>>>>> f30fcc00

	iteration               int
	state                   proto.State
	stateLock               sync.Mutex
	eventChan               chan *proto.Event
	eventListeners          []*listener
	applicationLogListeners []*listener
	skaffoldLogListeners    []*listener
}

type listener struct {
	callback func(*proto.Event) error
	errors   chan error
	closed   bool
}

func GetIteration() int {
	return handler.iteration
}

func GetState() (*proto.State, error) {
	state := handler.getState()
	return &state, nil
}

func ForEachEvent(callback func(*proto.Event) error) error {
	return handler.forEachEvent(callback)
}

func ForEachApplicationLog(callback func(*proto.Event) error) error {
	return handler.forEachApplicationLog(callback)
}

func ForEachSkaffoldLog(callback func(*proto.Event) error) error {
	return handler.forEachSkaffoldLog(callback)
}

func Handle(event *proto.Event) error {
	if event != nil {
		handler.handle(event)
	}
	return nil
}

func (ev *eventHandler) getState() proto.State {
	ev.stateLock.Lock()
	// Deep copy
	buf, _ := json.Marshal(ev.state)
	ev.stateLock.Unlock()

	var state proto.State
	json.Unmarshal(buf, &state)

	return state
}

func (ev *eventHandler) log(event *proto.Event, listeners *[]*listener, log *[]proto.Event, lock sync.Locker) {
	lock.Lock()

	for _, listener := range *listeners {
		if listener.closed {
			continue
		}

		if err := listener.callback(event); err != nil {
			listener.errors <- err
			listener.closed = true
		}
	}
	*log = append(*log, *event)

	lock.Unlock()
}

func (ev *eventHandler) logEvent(event *proto.Event) {
	ev.log(event, &ev.eventListeners, &ev.eventLog, &ev.logLock)
}

func (ev *eventHandler) logApplicationLog(event *proto.Event) {
	ev.log(event, &ev.applicationLogListeners, &ev.applicationLogs, &ev.applicationLogsLock)
}

func (ev *eventHandler) forEach(listeners *[]*listener, log *[]proto.Event, lock sync.Locker, callback func(*proto.Event) error) error {
	listener := &listener{
		callback: callback,
		errors:   make(chan error),
	}

	lock.Lock()

	oldEvents := make([]proto.Event, len(*log))
	copy(oldEvents, *log)
	*listeners = append(*listeners, listener)

	lock.Unlock()

	for i := range oldEvents {
		if err := callback(&oldEvents[i]); err != nil {
			// listener should maybe be closed
			return err
		}
	}

	return <-listener.errors
}

func (ev *eventHandler) forEachEvent(callback func(*proto.Event) error) error {
	return ev.forEach(&ev.eventListeners, &ev.eventLog, &ev.logLock, callback)
}

func (ev *eventHandler) forEachApplicationLog(callback func(*proto.Event) error) error {
	return ev.forEach(&ev.applicationLogListeners, &ev.applicationLogs, &ev.applicationLogsLock, callback)
}

<<<<<<< HEAD
func (ev *eventHandler) forEachSkaffoldLog(callback func(*proto.Event) error) error {
	return ev.forEach(&ev.skaffoldLogListeners, &ev.skaffoldLogs, &ev.skaffoldLogsLock, callback)
}

func emptyState(cfg event.Config) proto.State {
=======
func emptyState(cfg Config) proto.State {
>>>>>>> f30fcc00
	builds := map[string]string{}
	for _, p := range cfg.GetPipelines() {
		for _, a := range p.Build.Artifacts {
			builds[a.ImageName] = NotStarted
		}
	}
	metadata := initializeMetadata(cfg.GetPipelines(), cfg.GetKubeContext())
	return emptyStateWithArtifacts(builds, metadata, cfg.AutoBuild(), cfg.AutoDeploy(), cfg.AutoSync())
}

func emptyStateWithArtifacts(builds map[string]string, metadata *proto.Metadata, autoBuild, autoDeploy, autoSync bool) proto.State {
	return proto.State{
		BuildState: &proto.BuildState{
			Artifacts:   builds,
			AutoTrigger: autoBuild,
			StatusCode:  proto.StatusCode_OK,
		},
		TestState: &proto.TestState{
			Status:     NotStarted,
			StatusCode: proto.StatusCode_OK,
		},
		DeployState: &proto.DeployState{
			Status:      NotStarted,
			AutoTrigger: autoDeploy,
			StatusCode:  proto.StatusCode_OK,
		},
		StatusCheckState: emptyStatusCheckState(),
		ForwardedPorts:   make(map[int32]*proto.PortForwardEvent),
		FileSyncState: &proto.FileSyncState{
			Status:      NotStarted,
			AutoTrigger: autoSync,
		},
		Metadata: metadata,
	}
}

// ResetStateOnBuild resets the build, test, deploy and sync state
func ResetStateOnBuild() {
	builds := map[string]string{}
	for k := range handler.getState().BuildState.Artifacts {
		builds[k] = NotStarted
	}
	autoBuild, autoDeploy, autoSync := handler.getState().BuildState.AutoTrigger, handler.getState().DeployState.AutoTrigger, handler.getState().FileSyncState.AutoTrigger
	newState := emptyStateWithArtifacts(builds, handler.getState().Metadata, autoBuild, autoDeploy, autoSync)
	handler.setState(newState)
}

// ResetStateOnTest resets the test, deploy, sync and status check state
func ResetStateOnTest() {
	newState := handler.getState()
	newState.TestState.Status = NotStarted
	handler.setState(newState)
}

// ResetStateOnDeploy resets the deploy, sync and status check state
func ResetStateOnDeploy() {
	newState := handler.getState()
	newState.DeployState.Status = NotStarted
	newState.DeployState.StatusCode = proto.StatusCode_OK
	newState.StatusCheckState = emptyStatusCheckState()
	newState.ForwardedPorts = map[int32]*proto.PortForwardEvent{}
	newState.DebuggingContainers = nil
	handler.setState(newState)
}

func UpdateStateAutoBuildTrigger(t bool) {
	newState := handler.getState()
	newState.BuildState.AutoTrigger = t
	handler.setState(newState)
}

func UpdateStateAutoDeployTrigger(t bool) {
	newState := handler.getState()
	newState.DeployState.AutoTrigger = t
	handler.setState(newState)
}

func UpdateStateAutoSyncTrigger(t bool) {
	newState := handler.getState()
	newState.FileSyncState.AutoTrigger = t
	handler.setState(newState)
}

func emptyStatusCheckState() *proto.StatusCheckState {
	return &proto.StatusCheckState{
		Status:     NotStarted,
		Resources:  map[string]string{},
		StatusCode: proto.StatusCode_OK,
	}
}

// InitializeState instantiates the global state of the skaffold runner, as well as the event log.
func InitializeState(cfg Config) {
	handler.cfg = cfg
	handler.setState(emptyState(cfg))
}

func AutoTriggerDiff(phase constants.Phase, val bool) (bool, error) {
	switch phase {
	case constants.Build:
		return val != handler.getState().BuildState.AutoTrigger, nil
	case constants.Sync:
		return val != handler.getState().FileSyncState.AutoTrigger, nil
	case constants.Deploy:
		return val != handler.getState().DeployState.AutoTrigger, nil
	default:
		return false, fmt.Errorf("unknown Phase %v not found in handler state", phase)
	}
}

func TaskInProgress(task constants.Phase, description string) {
	if task == constants.DevLoop {
		handler.iteration++
	}

	handler.handleTaskEvent(&proto.TaskEvent{
		Id:          fmt.Sprintf("%s-%d", task, handler.iteration),
		Task:        string(task),
		Description: description,
		Iteration:   int32(handler.iteration),
		Status:      InProgress,
	})
}

func TaskFailed(task constants.Phase, err error) {
	ae := sErrors.ActionableErrV2(handler.cfg, task, err)
	handler.handleTaskEvent(&proto.TaskEvent{
		Id:            fmt.Sprintf("%s-%d", task, handler.iteration),
		Task:          string(task),
		Iteration:     int32(handler.iteration),
		Status:        Failed,
		ActionableErr: ae,
	})
}

func TaskSucceeded(task constants.Phase) {
	handler.handleTaskEvent(&proto.TaskEvent{
		Id:        fmt.Sprintf("%s-%d", task, handler.iteration),
		Task:      string(task),
		Iteration: int32(handler.iteration),
		Status:    Succeeded,
	})
}

func (ev *eventHandler) setState(state proto.State) {
	ev.stateLock.Lock()
	ev.state = state
	ev.stateLock.Unlock()
}

func (ev *eventHandler) handle(event *proto.Event) {
	go func(t *timestamp.Timestamp) {
		event.Timestamp = t
		ev.eventChan <- event
		if _, ok := event.GetEventType().(*proto.Event_TerminationEvent); ok {
			// close the event channel indicating there are no more events to all the
			// receivers
			close(ev.eventChan)
		}
	}(ptypes.TimestampNow())
}

func (ev *eventHandler) handleTaskEvent(e *proto.TaskEvent) {
	ev.handle(&proto.Event{
		EventType: &proto.Event_TaskEvent{
			TaskEvent: e,
		},
	})
}

func (ev *eventHandler) handleExec(event *proto.Event) {
	switch e := event.GetEventType().(type) {
	case *proto.Event_ApplicationLogEvent:
		ev.logApplicationLog(event)
		return
	case *proto.Event_BuildSubtaskEvent:
		be := e.BuildSubtaskEvent
		if be.Step == Build {
			ev.stateLock.Lock()
			ev.state.BuildState.Artifacts[be.Artifact] = be.Status
			ev.stateLock.Unlock()
		}
	case *proto.Event_TestEvent:
		te := e.TestEvent
		ev.stateLock.Lock()
		ev.state.TestState.Status = te.Status
		ev.stateLock.Unlock()
	case *proto.Event_DeploySubtaskEvent:
		de := e.DeploySubtaskEvent
		ev.stateLock.Lock()
		ev.state.DeployState.Status = de.Status
		ev.stateLock.Unlock()
	case *proto.Event_PortEvent:
		pe := e.PortEvent
		ev.stateLock.Lock()
		ev.state.ForwardedPorts[pe.LocalPort] = pe
		ev.stateLock.Unlock()
	case *proto.Event_StatusCheckSubtaskEvent:
		se := e.StatusCheckSubtaskEvent
		ev.stateLock.Lock()
		ev.state.StatusCheckState.Status = se.Status
		ev.stateLock.Unlock()
	case *proto.Event_FileSyncEvent:
		fse := e.FileSyncEvent
		ev.stateLock.Lock()
		ev.state.FileSyncState.Status = fse.Status
		ev.stateLock.Unlock()
	case *proto.Event_DebuggingContainerEvent:
		de := e.DebuggingContainerEvent
		ev.stateLock.Lock()
		switch de.Status {
		case Started:
			ev.state.DebuggingContainers = append(ev.state.DebuggingContainers, de)
		case Terminated:
			n := 0
			for _, x := range ev.state.DebuggingContainers {
				if x.Namespace != de.Namespace || x.PodName != de.PodName || x.ContainerName != de.ContainerName {
					ev.state.DebuggingContainers[n] = x
					n++
				}
			}
			ev.state.DebuggingContainers = ev.state.DebuggingContainers[:n]
		}
		ev.stateLock.Unlock()
	}
	ev.logEvent(event)
}

// SaveEventsToFile saves the current event log to the filepath provided
func SaveEventsToFile(fp string) error {
	handler.logLock.Lock()
	f, err := os.OpenFile(fp, os.O_APPEND|os.O_WRONLY|os.O_CREATE, 0600)
	if err != nil {
		return fmt.Errorf("opening %s: %w", fp, err)
	}
	defer f.Close()
	marshaller := jsonpb.Marshaler{}
	for _, ev := range handler.eventLog {
		contents := bytes.NewBuffer([]byte{})
		if err := marshaller.Marshal(contents, &ev); err != nil {
			return fmt.Errorf("marshalling event: %w", err)
		}
		if _, err := f.WriteString(contents.String() + "\n"); err != nil {
			return fmt.Errorf("writing string: %w", err)
		}
	}
	handler.logLock.Unlock()
	return nil
}<|MERGE_RESOLUTION|>--- conflicted
+++ resolved
@@ -68,13 +68,9 @@
 	logLock             sync.Mutex
 	applicationLogs     []proto.Event
 	applicationLogsLock sync.Mutex
-<<<<<<< HEAD
 	skaffoldLogs        []proto.Event
 	skaffoldLogsLock    sync.Mutex
-	cfg                 event.Config
-=======
 	cfg                 Config
->>>>>>> f30fcc00
 
 	iteration               int
 	state                   proto.State
@@ -189,15 +185,11 @@
 	return ev.forEach(&ev.applicationLogListeners, &ev.applicationLogs, &ev.applicationLogsLock, callback)
 }
 
-<<<<<<< HEAD
 func (ev *eventHandler) forEachSkaffoldLog(callback func(*proto.Event) error) error {
 	return ev.forEach(&ev.skaffoldLogListeners, &ev.skaffoldLogs, &ev.skaffoldLogsLock, callback)
 }
 
-func emptyState(cfg event.Config) proto.State {
-=======
 func emptyState(cfg Config) proto.State {
->>>>>>> f30fcc00
 	builds := map[string]string{}
 	for _, p := range cfg.GetPipelines() {
 		for _, a := range p.Build.Artifacts {
