/*
Copyright 2019 The Skaffold Authors

Licensed under the Apache License, Version 2.0 (the "License");
you may not use this file except in compliance with the License.
You may obtain a copy of the License at

    http://www.apache.org/licenses/LICENSE-2.0

Unless required by applicable law or agreed to in writing, software
distributed under the License is distributed on an "AS IS" BASIS,
WITHOUT WARRANTIES OR CONDITIONS OF ANY KIND, either express or implied.
See the License for the specific language governing permissions and
limitations under the License.
*/

package event

import (
	"bytes"
	"encoding/json"
	"fmt"
	"os"
	"sync"

	//nolint:golint,staticcheck
	"github.com/golang/protobuf/jsonpb"
	"github.com/golang/protobuf/ptypes"
	"github.com/golang/protobuf/ptypes/timestamp"

	sErrors "github.com/GoogleContainerTools/skaffold/pkg/skaffold/errors"
	"github.com/GoogleContainerTools/skaffold/pkg/skaffold/instrumentation"
	"github.com/GoogleContainerTools/skaffold/pkg/skaffold/schema/util"
	"github.com/GoogleContainerTools/skaffold/pkg/skaffold/version"
	"github.com/GoogleContainerTools/skaffold/proto/v1"
)

const (
	NotStarted = "Not Started"
	InProgress = "In Progress"
	Complete   = "Complete"
	Failed     = "Failed"
	Info       = "Information"
	Started    = "Started"
	Succeeded  = "Succeeded"
	Terminated = "Terminated"
	Canceled   = "Canceled"
)

var handler = newHandler()

func newHandler() *eventHandler {
	h := &eventHandler{
		eventChan: make(chan firedEvent),
	}
	go func() {
		for {
			ev, open := <-h.eventChan
			if !open {
				break
			}
			h.handleExec(ev)
		}
	}()
	return h
}

type eventHandler struct {
	eventLog []proto.LogEntry
	logLock  sync.Mutex

	state     proto.State
	stateLock sync.Mutex
	eventChan chan firedEvent
	listeners []*listener
}

type firedEvent struct {
	event *proto.Event
	ts    *timestamp.Timestamp
}

type listener struct {
	callback func(*proto.LogEntry) error
	errors   chan error
	closed   bool
}

func GetState() (*proto.State, error) {
	state := handler.getState()
	return &state, nil
}

func ForEachEvent(callback func(*proto.LogEntry) error) error {
	return handler.forEachEvent(callback)
}

func Handle(event *proto.Event) error {
	if event != nil {
		handler.handle(event)
	}
	return nil
}

func (ev *eventHandler) getState() proto.State {
	ev.stateLock.Lock()
	// Deep copy
	buf, _ := json.Marshal(ev.state)
	ev.stateLock.Unlock()

	var state proto.State
	json.Unmarshal(buf, &state)

	return state
}

func (ev *eventHandler) logEvent(entry proto.LogEntry) {
	ev.logLock.Lock()

	for _, listener := range ev.listeners {
		if listener.closed {
			continue
		}

		if err := listener.callback(&entry); err != nil {
			listener.errors <- err
			listener.closed = true
		}
	}
	ev.eventLog = append(ev.eventLog, entry)

	ev.logLock.Unlock()
}

func (ev *eventHandler) forEachEvent(callback func(*proto.LogEntry) error) error {
	listener := &listener{
		callback: callback,
		errors:   make(chan error),
	}

	ev.logLock.Lock()

	oldEvents := make([]proto.LogEntry, len(ev.eventLog))
	copy(oldEvents, ev.eventLog)
	ev.listeners = append(ev.listeners, listener)

	ev.logLock.Unlock()

	for i := range oldEvents {
		if err := callback(&oldEvents[i]); err != nil {
			// listener should maybe be closed
			return err
		}
	}

	return <-listener.errors
}

func emptyState(cfg Config) proto.State {
	builds := map[string]string{}
	for _, p := range cfg.GetPipelines() {
		for _, a := range p.Build.Artifacts {
			builds[a.ImageName] = NotStarted
		}
	}
	metadata := initializeMetadata(cfg.GetPipelines(), cfg.GetKubeContext())
	return emptyStateWithArtifacts(builds, metadata, cfg.AutoBuild(), cfg.AutoDeploy(), cfg.AutoSync())
}

func emptyStateWithArtifacts(builds map[string]string, metadata *proto.Metadata, autoBuild, autoDeploy, autoSync bool) proto.State {
	return proto.State{
		BuildState: &proto.BuildState{
			Artifacts:   builds,
			AutoTrigger: autoBuild,
			StatusCode:  proto.StatusCode_OK,
		},
		TestState: &proto.TestState{
			Status:     NotStarted,
			StatusCode: proto.StatusCode_OK,
		},
		DeployState: &proto.DeployState{
			Status:      NotStarted,
			AutoTrigger: autoDeploy,
			StatusCode:  proto.StatusCode_OK,
		},
		StatusCheckState: emptyStatusCheckState(),
		ForwardedPorts:   make(map[int32]*proto.PortEvent),
		FileSyncState: &proto.FileSyncState{
			Status:      NotStarted,
			AutoTrigger: autoSync,
		},
		Metadata: metadata,
	}
}

// InitializeState instantiates the global state of the skaffold runner, as well as the event log.
func InitializeState(cfg Config) {
	handler.setState(emptyState(cfg))
}

// DeployInProgress notifies that a deployment has been started.
func DeployInProgress() {
	handler.handleDeployEvent(&proto.DeployEvent{Status: InProgress})
}

// DeployFailed notifies that non-fatal errors were encountered during a deployment.
func DeployFailed(err error) {
	aiErr := sErrors.ActionableErr(sErrors.Deploy, err)
	handler.stateLock.Lock()
	handler.state.DeployState.StatusCode = aiErr.ErrCode
	handler.stateLock.Unlock()
	handler.handleDeployEvent(&proto.DeployEvent{Status: Failed,
		Err:           err.Error(),
		ErrCode:       aiErr.ErrCode,
		ActionableErr: aiErr})
}

// DeployEvent notifies that a deployment of non fatal interesting errors during deploy.
func DeployInfoEvent(err error) {
	handler.handleDeployEvent(&proto.DeployEvent{Status: Info, Err: err.Error()})
}

func StatusCheckEventEnded(errCode proto.StatusCode, err error) {
	if err != nil {
		handler.stateLock.Lock()
		handler.state.StatusCheckState.StatusCode = errCode
		handler.stateLock.Unlock()
		statusCheckEventFailed(err, errCode)
		return
	}
	handler.stateLock.Lock()
	handler.state.StatusCheckState.StatusCode = proto.StatusCode_STATUSCHECK_SUCCESS
	handler.stateLock.Unlock()
	statusCheckEventSucceeded()
}

func statusCheckEventSucceeded() {
	handler.handleStatusCheckEvent(&proto.StatusCheckEvent{
		Status: Succeeded,
	})
}

func statusCheckEventFailed(err error, errCode proto.StatusCode) {
	aiErr := &proto.ActionableErr{
		ErrCode: errCode,
		Message: err.Error(),
	}
	handler.handleStatusCheckEvent(&proto.StatusCheckEvent{
		Status:        Failed,
		Err:           err.Error(),
		ErrCode:       errCode,
		ActionableErr: aiErr})
}

func StatusCheckEventStarted() {
	handler.handleStatusCheckEvent(&proto.StatusCheckEvent{
		Status: Started,
	})
}

func StatusCheckEventInProgress(s string) {
	handler.handleStatusCheckEvent(&proto.StatusCheckEvent{
		Status:  InProgress,
		Message: s,
	})
}

func ResourceStatusCheckEventCompleted(r string, ae proto.ActionableErr) {
	if ae.ErrCode != proto.StatusCode_STATUSCHECK_SUCCESS {
		resourceStatusCheckEventFailed(r, ae)
		return
	}
	resourceStatusCheckEventSucceeded(r)
}

func resourceStatusCheckEventSucceeded(r string) {
	handler.handleResourceStatusCheckEvent(&proto.ResourceStatusCheckEvent{
		Resource:   r,
		Status:     Succeeded,
		Message:    Succeeded,
		StatusCode: proto.StatusCode_STATUSCHECK_SUCCESS,
	})
}

func resourceStatusCheckEventFailed(r string, ae proto.ActionableErr) {
	handler.handleResourceStatusCheckEvent(&proto.ResourceStatusCheckEvent{
		Resource:      r,
		Status:        Failed,
		Err:           ae.Message,
		StatusCode:    ae.ErrCode,
		ActionableErr: &ae,
	})
}

func ResourceStatusCheckEventUpdated(r string, ae proto.ActionableErr) {
	handler.handleResourceStatusCheckEvent(&proto.ResourceStatusCheckEvent{
		Resource:      r,
		Status:        InProgress,
		Message:       ae.Message,
		StatusCode:    ae.ErrCode,
		ActionableErr: &ae,
	})
}

// DeployComplete notifies that a deployment has completed.
func DeployComplete() {
	handler.stateLock.Lock()
	handler.state.DeployState.StatusCode = proto.StatusCode_DEPLOY_SUCCESS
	handler.stateLock.Unlock()
	handler.handleDeployEvent(&proto.DeployEvent{Status: Complete})
}

// BuildInProgress notifies that a build has been started.
func BuildInProgress(imageName string) {
	handler.handleBuildEvent(&proto.BuildEvent{Artifact: imageName, Status: InProgress})
}

// BuildCanceled notifies that a build has been canceled.
func BuildCanceled(imageName string) {
	handler.handleBuildEvent(&proto.BuildEvent{Artifact: imageName, Status: Canceled})
}

// BuildFailed notifies that a build has failed.
func BuildFailed(imageName string, err error) {
	aiErr := sErrors.ActionableErr(sErrors.Build, err)
	handler.handleBuildEvent(&proto.BuildEvent{
		Artifact:      imageName,
		Status:        Failed,
		Err:           err.Error(),
		ErrCode:       aiErr.ErrCode,
		ActionableErr: aiErr})
}

// BuildComplete notifies that a build has completed.
func BuildComplete(imageName string) {
	handler.handleBuildEvent(&proto.BuildEvent{Artifact: imageName, Status: Complete})
}

// TestInProgress notifies that a test has been started.
func TestInProgress() {
	handler.handleTestEvent(&proto.TestEvent{Status: InProgress})
}

// TestCanceled notifies that a test has been canceled.
func TestCanceled() {
	handler.handleTestEvent(&proto.TestEvent{Status: Canceled})
}

// TestFailed notifies that a test has failed.
func TestFailed(imageName string, err error) {
	aiErr := sErrors.ActionableErr(sErrors.Test, err)
	handler.stateLock.Lock()
	handler.state.TestState.StatusCode = aiErr.ErrCode
	handler.stateLock.Unlock()
	handler.handleTestEvent(&proto.TestEvent{Status: Failed,
		ActionableErr: aiErr})
}

// TestComplete notifies that a test has completed.
func TestComplete() {
	handler.handleTestEvent(&proto.TestEvent{Status: Complete})
}

// DevLoopInProgress notifies that a dev loop has been started.
func DevLoopInProgress(i int) {
	handler.handleDevLoopEvent(&proto.DevLoopEvent{Iteration: int32(i), Status: InProgress})
}

// DevLoopFailed notifies that a dev loop has failed with an error code
func DevLoopFailedWithErrorCode(i int, statusCode proto.StatusCode, err error) {
	instrumentation.AddDevIterationErr(i, statusCode)
	ai := &proto.ActionableErr{
		ErrCode: statusCode,
		Message: err.Error(),
	}
	handler.handleDevLoopEvent(&proto.DevLoopEvent{
		Iteration: int32(i),
		Status:    Failed,
		Err:       ai})
}

// DevLoopFailed notifies that a dev loop has failed in a given phase
func DevLoopFailedInPhase(iteration int, phase sErrors.Phase, err error) {
	state := handler.getState()
	switch phase {
	case sErrors.Deploy:
		if state.DeployState.StatusCode != proto.StatusCode_DEPLOY_SUCCESS {
			DevLoopFailedWithErrorCode(iteration, state.DeployState.StatusCode, err)
		} else {
			DevLoopFailedWithErrorCode(iteration, state.StatusCheckState.StatusCode, err)
		}
	case sErrors.StatusCheck:
		DevLoopFailedWithErrorCode(iteration, state.StatusCheckState.StatusCode, err)
	case sErrors.Build:
		DevLoopFailedWithErrorCode(iteration, state.BuildState.StatusCode, err)
	case sErrors.Test:
		DevLoopFailedWithErrorCode(iteration, state.TestState.StatusCode, err)
	default:
		ai := sErrors.ActionableErr(phase, err)
		DevLoopFailedWithErrorCode(iteration, ai.ErrCode, err)
	}
}

// DevLoopComplete notifies that a dev loop has completed.
func DevLoopComplete(i int) {
	handler.handleDevLoopEvent(&proto.DevLoopEvent{Iteration: int32(i), Status: Succeeded})
}

// FileSyncInProgress notifies that a file sync has been started.
func FileSyncInProgress(fileCount int, image string) {
	handler.handleFileSyncEvent(&proto.FileSyncEvent{FileCount: int32(fileCount), Image: image, Status: InProgress})
}

// FileSyncFailed notifies that a file sync has failed.
func FileSyncFailed(fileCount int, image string, err error) {
	aiErr := sErrors.ActionableErr(sErrors.FileSync, err)
	handler.handleFileSyncEvent(&proto.FileSyncEvent{FileCount: int32(fileCount), Image: image, Status: Failed,
		Err: err.Error(), ErrCode: aiErr.ErrCode, ActionableErr: aiErr})
}

// FileSyncSucceeded notifies that a file sync has succeeded.
func FileSyncSucceeded(fileCount int, image string) {
	handler.handleFileSyncEvent(&proto.FileSyncEvent{FileCount: int32(fileCount), Image: image, Status: Succeeded})
}

// PortForwarded notifies that a remote port has been forwarded locally.
func PortForwarded(localPort int32, remotePort util.IntOrString, podName, containerName, namespace string, portName string, resourceType, resourceName, address string) {
	event := proto.PortEvent{
		LocalPort:     localPort,
		PodName:       podName,
		ContainerName: containerName,
		Namespace:     namespace,
		PortName:      portName,
		ResourceType:  resourceType,
		ResourceName:  resourceName,
		Address:       address,
		TargetPort: &proto.IntOrString{
			Type:   int32(remotePort.Type),
			IntVal: int32(remotePort.IntVal),
			StrVal: remotePort.StrVal,
		},
	}
	if remotePort.Type == util.Int {
		event.RemotePort = int32(remotePort.IntVal)
	}
	handler.handle(&proto.Event{
		EventType: &proto.Event_PortEvent{
			PortEvent: &event,
		},
	})
}

// DebuggingContainerStarted notifies that a debuggable container has appeared.
func DebuggingContainerStarted(podName, containerName, namespace, artifact, runtime, workingDir string, debugPorts map[string]uint32) {
	handler.handle(&proto.Event{
		EventType: &proto.Event_DebuggingContainerEvent{
			DebuggingContainerEvent: &proto.DebuggingContainerEvent{
				Status:        Started,
				PodName:       podName,
				ContainerName: containerName,
				Namespace:     namespace,
				Artifact:      artifact,
				Runtime:       runtime,
				WorkingDir:    workingDir,
				DebugPorts:    debugPorts,
			},
		},
	})
}

// DebuggingContainerTerminated notifies that a debuggable container has disappeared.
func DebuggingContainerTerminated(podName, containerName, namespace, artifact, runtime, workingDir string, debugPorts map[string]uint32) {
	handler.handle(&proto.Event{
		EventType: &proto.Event_DebuggingContainerEvent{
			DebuggingContainerEvent: &proto.DebuggingContainerEvent{
				Status:        Terminated,
				PodName:       podName,
				ContainerName: containerName,
				Namespace:     namespace,
				Artifact:      artifact,
				Runtime:       runtime,
				WorkingDir:    workingDir,
				DebugPorts:    debugPorts,
			},
		},
	})
}

func (ev *eventHandler) setState(state proto.State) {
	ev.stateLock.Lock()
	ev.state = state
	ev.stateLock.Unlock()
}

func (ev *eventHandler) handleDeployEvent(e *proto.DeployEvent) {
	ev.handle(&proto.Event{
		EventType: &proto.Event_DeployEvent{
			DeployEvent: e,
		},
	})
}

func (ev *eventHandler) handleStatusCheckEvent(e *proto.StatusCheckEvent) {
	ev.handle(&proto.Event{
		EventType: &proto.Event_StatusCheckEvent{
			StatusCheckEvent: e,
		},
	})
}

func (ev *eventHandler) handleResourceStatusCheckEvent(e *proto.ResourceStatusCheckEvent) {
	ev.handle(&proto.Event{
		EventType: &proto.Event_ResourceStatusCheckEvent{
			ResourceStatusCheckEvent: e,
		},
	})
}

func (ev *eventHandler) handleBuildEvent(e *proto.BuildEvent) {
	ev.handle(&proto.Event{
		EventType: &proto.Event_BuildEvent{
			BuildEvent: e,
		},
	})
}

func (ev *eventHandler) handleTestEvent(e *proto.TestEvent) {
	ev.handle(&proto.Event{
		EventType: &proto.Event_TestEvent{
			TestEvent: e,
		},
	})
}

func (ev *eventHandler) handleDevLoopEvent(e *proto.DevLoopEvent) {
	ev.handle(&proto.Event{
		EventType: &proto.Event_DevLoopEvent{
			DevLoopEvent: e,
		},
	})
}

func (ev *eventHandler) handleFileSyncEvent(e *proto.FileSyncEvent) {
	ev.handle(&proto.Event{
		EventType: &proto.Event_FileSyncEvent{
			FileSyncEvent: e,
		},
	})
}

func LogMetaEvent() {
	metadata := handler.state.Metadata
	handler.logEvent(proto.LogEntry{
		Timestamp: ptypes.TimestampNow(),
		Event: &proto.Event{
			EventType: &proto.Event_MetaEvent{
				MetaEvent: &proto.MetaEvent{
					Entry:    fmt.Sprintf("Starting Skaffold: %+v", version.Get()),
					Metadata: metadata,
				},
			},
		},
	})
}

func (ev *eventHandler) handle(event *proto.Event) {
	go func(t *timestamp.Timestamp) {
		ev.eventChan <- firedEvent{
			event: event,
			ts:    t,
		}
		if _, ok := event.GetEventType().(*proto.Event_TerminationEvent); ok {
			// close the event channel indicating there are no more events to all the
			// receivers
			close(ev.eventChan)
		}
	}(ptypes.TimestampNow())
}

func (ev *eventHandler) handleExec(f firedEvent) {
	logEntry := &proto.LogEntry{
		Timestamp: f.ts,
		Event:     f.event,
	}

	switch e := f.event.GetEventType().(type) {
	case *proto.Event_BuildEvent:
		be := e.BuildEvent
		ev.stateLock.Lock()
		ev.state.BuildState.Artifacts[be.Artifact] = be.Status
		ev.stateLock.Unlock()
		switch be.Status {
		case InProgress:
			logEntry.Entry = fmt.Sprintf("Build started for artifact %s", be.Artifact)
		case Complete:
			logEntry.Entry = fmt.Sprintf("Build completed for artifact %s", be.Artifact)
		case Failed:
			logEntry.Entry = fmt.Sprintf("Build failed for artifact %s", be.Artifact)
			// logEntry.Err = be.Err
		default:
		}
<<<<<<< HEAD
	case *proto.Event_TestEvent:
		te := e.TestEvent
		ev.stateLock.Lock()
		ev.state.TestState.Status = te.Status
		ev.stateLock.Unlock()
		switch te.Status {
		case InProgress:
			logEntry.Entry = "Test started"
		case Complete:
			logEntry.Entry = "Test completed"
		case Failed:
			logEntry.Entry = "Test failed"
			// logEntry.Err = te.Err
		default:
		}
=======

>>>>>>> 8ea141ea
	case *proto.Event_DeployEvent:
		de := e.DeployEvent
		ev.stateLock.Lock()
		ev.state.DeployState.Status = de.Status
		ev.stateLock.Unlock()
		switch de.Status {
		case InProgress:
			logEntry.Entry = "Deploy started"
		case Complete:
			logEntry.Entry = "Deploy completed"
		case Failed:
			logEntry.Entry = "Deploy failed"
			// logEntry.Err = de.Err
		default:
		}
	case *proto.Event_PortEvent:
		pe := e.PortEvent
		ev.stateLock.Lock()
		ev.state.ForwardedPorts[pe.LocalPort] = pe
		ev.stateLock.Unlock()
		logEntry.Entry = fmt.Sprintf("Forwarding container %s to local port %d", pe.ContainerName, pe.LocalPort)
	case *proto.Event_StatusCheckEvent:
		se := e.StatusCheckEvent
		ev.stateLock.Lock()
		ev.state.StatusCheckState.Status = se.Status
		ev.stateLock.Unlock()
		switch se.Status {
		case Started:
			logEntry.Entry = "Status check started"
		case InProgress:
			logEntry.Entry = "Status check in progress"
		case Succeeded:
			logEntry.Entry = "Status check succeeded"
		case Failed:
			logEntry.Entry = "Status check failed"
		default:
		}
	case *proto.Event_ResourceStatusCheckEvent:
		rse := e.ResourceStatusCheckEvent
		rseName := rse.Resource
		ev.stateLock.Lock()
		ev.state.StatusCheckState.Resources[rseName] = rse.Status
		ev.stateLock.Unlock()
		switch rse.Status {
		case InProgress:
			logEntry.Entry = fmt.Sprintf("Resource %s status updated to %s", rseName, rse.Status)
		case Succeeded:
			logEntry.Entry = fmt.Sprintf("Resource %s status completed successfully", rseName)
		case Failed:
			logEntry.Entry = fmt.Sprintf("Resource %s status failed with %s", rseName, rse.Err)
		default:
		}
	case *proto.Event_FileSyncEvent:
		fse := e.FileSyncEvent
		fseFileCount := fse.FileCount
		fseImage := fse.Image
		ev.stateLock.Lock()
		ev.state.FileSyncState.Status = fse.Status
		ev.stateLock.Unlock()
		switch fse.Status {
		case InProgress:
			logEntry.Entry = fmt.Sprintf("File sync started for %d files for %s", fseFileCount, fseImage)
		case Succeeded:
			logEntry.Entry = fmt.Sprintf("File sync succeeded for %d files for %s", fseFileCount, fseImage)
		case Failed:
			logEntry.Entry = fmt.Sprintf("File sync failed for %d files for %s", fseFileCount, fseImage)
		default:
		}
	case *proto.Event_DebuggingContainerEvent:
		de := e.DebuggingContainerEvent
		ev.stateLock.Lock()
		switch de.Status {
		case Started:
			ev.state.DebuggingContainers = append(ev.state.DebuggingContainers, de)
		case Terminated:
			n := 0
			for _, x := range ev.state.DebuggingContainers {
				if x.Namespace != de.Namespace || x.PodName != de.PodName || x.ContainerName != de.ContainerName {
					ev.state.DebuggingContainers[n] = x
					n++
				}
			}
			ev.state.DebuggingContainers = ev.state.DebuggingContainers[:n]
		}
		ev.stateLock.Unlock()
		switch de.Status {
		case Started:
			logEntry.Entry = fmt.Sprintf("Debuggable container started pod/%s:%s (%s)", de.PodName, de.ContainerName, de.Namespace)
		case Terminated:
			logEntry.Entry = fmt.Sprintf("Debuggable container terminated pod/%s:%s (%s)", de.PodName, de.ContainerName, de.Namespace)
		}
	case *proto.Event_DevLoopEvent:
		de := e.DevLoopEvent
		switch de.Status {
		case InProgress:
			logEntry.Entry = "Update initiated"
		case Succeeded:
			logEntry.Entry = "Update succeeded"
		case Failed:
			logEntry.Entry = fmt.Sprintf("Update failed with error code %v", de.Err.ErrCode)
		}
	}
	ev.logEvent(*logEntry)
}

// ResetStateOnBuild resets the build, test, deploy and sync state
func ResetStateOnBuild() {
	builds := map[string]string{}
	for k := range handler.getState().BuildState.Artifacts {
		builds[k] = NotStarted
	}
	autoBuild, autoDeploy, autoSync := handler.getState().BuildState.AutoTrigger, handler.getState().DeployState.AutoTrigger, handler.getState().FileSyncState.AutoTrigger
	newState := emptyStateWithArtifacts(builds, handler.getState().Metadata, autoBuild, autoDeploy, autoSync)
	handler.setState(newState)
}

// ResetStateOnTest resets the deploy, sync and status check state
func ResetStateOnTest() {
	newState := handler.getState()
	newState.DeployState.Status = NotStarted
	newState.DeployState.StatusCode = proto.StatusCode_OK
	handler.setState(newState)
}

// ResetStateOnDeploy resets the deploy, sync and status check state
func ResetStateOnDeploy() {
	newState := handler.getState()
	newState.DeployState.Status = NotStarted
	newState.DeployState.StatusCode = proto.StatusCode_OK
	newState.StatusCheckState = emptyStatusCheckState()
	newState.ForwardedPorts = map[int32]*proto.PortEvent{}
	newState.DebuggingContainers = nil
	handler.setState(newState)
}

func UpdateStateAutoBuildTrigger(t bool) {
	newState := handler.getState()
	newState.BuildState.AutoTrigger = t
	handler.setState(newState)
}

func UpdateStateAutoDeployTrigger(t bool) {
	newState := handler.getState()
	newState.DeployState.AutoTrigger = t
	handler.setState(newState)
}

func UpdateStateAutoSyncTrigger(t bool) {
	newState := handler.getState()
	newState.FileSyncState.AutoTrigger = t
	handler.setState(newState)
}

func emptyStatusCheckState() *proto.StatusCheckState {
	return &proto.StatusCheckState{
		Status:     NotStarted,
		Resources:  map[string]string{},
		StatusCode: proto.StatusCode_OK,
	}
}

func AutoTriggerDiff(name string, val bool) (bool, error) {
	switch name {
	case "build":
		return val != handler.getState().BuildState.AutoTrigger, nil
	case "sync":
		return val != handler.getState().FileSyncState.AutoTrigger, nil
	case "deploy":
		return val != handler.getState().DeployState.AutoTrigger, nil
	default:
		return false, fmt.Errorf("unknown phase %v not found in handler state", name)
	}
}

// BuildSequenceFailed notifies that the build sequence has failed.
func BuildSequenceFailed(err error) {
	aiErr := sErrors.ActionableErr(sErrors.Build, err)
	handler.stateLock.Lock()
	handler.state.BuildState.StatusCode = aiErr.ErrCode
	handler.stateLock.Unlock()
}

func InititializationFailed(err error) {
	handler.handle(&proto.Event{
		EventType: &proto.Event_TerminationEvent{
			TerminationEvent: &proto.TerminationEvent{
				Status: Failed,
				Err:    sErrors.ActionableErr(sErrors.Init, err),
			},
		},
	})
}

// SaveEventsToFile saves the current event log to the filepath provided
func SaveEventsToFile(fp string) error {
	handler.logLock.Lock()
	f, err := os.OpenFile(fp, os.O_APPEND|os.O_WRONLY|os.O_CREATE, 0600)
	if err != nil {
		return fmt.Errorf("opening %s: %w", fp, err)
	}
	defer f.Close()
	marshaller := jsonpb.Marshaler{}
	for _, ev := range handler.eventLog {
		contents := bytes.NewBuffer([]byte{})
		if err := marshaller.Marshal(contents, &ev); err != nil {
			return fmt.Errorf("marshalling event: %w", err)
		}
		if _, err := f.WriteString(contents.String() + "\n"); err != nil {
			return fmt.Errorf("writing string: %w", err)
		}
	}
	handler.logLock.Unlock()
	return nil
}<|MERGE_RESOLUTION|>--- conflicted
+++ resolved
@@ -599,7 +599,6 @@
 			// logEntry.Err = be.Err
 		default:
 		}
-<<<<<<< HEAD
 	case *proto.Event_TestEvent:
 		te := e.TestEvent
 		ev.stateLock.Lock()
@@ -615,9 +614,6 @@
 			// logEntry.Err = te.Err
 		default:
 		}
-=======
-
->>>>>>> 8ea141ea
 	case *proto.Event_DeployEvent:
 		de := e.DeployEvent
 		ev.stateLock.Lock()
