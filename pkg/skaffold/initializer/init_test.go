--- conflicted
+++ resolved
@@ -38,29 +38,16 @@
 	}{
 		{
 			description: "builders and images with pairs",
-<<<<<<< HEAD
 			pairs:       []builderImagePair{{jib.Jib{BuilderName: jib.JibGradle, Image: "image1", FilePath: "build.gradle", Project: "project"}, "image1"}},
-			builders:    []InitBuilder{docker.Docker("Dockerfile")},
+			builders:    []InitBuilder{docker.Docker{Dockerfile: "Dockerfile"}},
 			images:      []string{"image2"},
-			expected:    "{\"builders\":[{\"name\":\"Jib Gradle Plugin\",\"payload\":{\"image\":\"image1\",\"path\":\"build.gradle\",\"project\":\"project\"}},{\"name\":\"Docker\",\"payload\":\"Dockerfile\"}],\"images\":[{\"name\":\"image1\",\"requiresPrompt\":false},{\"name\":\"image2\",\"requiresPrompt\":true}]}",
+			expected:    "{\"builders\":[{\"name\":\"Jib Gradle Plugin\",\"payload\":{\"image\":\"image1\",\"path\":\"build.gradle\",\"project\":\"project\"}},{\"name\":\"Docker\",\"payload\":{\"path\":\"Dockerfile\"}}],\"images\":[{\"name\":\"image1\",\"requiresPrompt\":false},{\"name\":\"image2\",\"requiresPrompt\":true}]}",
 		},
 		{
 			description: "builders and images with no pairs",
-			builders:    []InitBuilder{jib.Jib{BuilderName: jib.JibGradle, FilePath: "build.gradle", Project: "project"}, docker.Docker("Dockerfile")},
+			builders:    []InitBuilder{jib.Jib{BuilderName: jib.JibGradle, FilePath: "build.gradle", Project: "project"}, docker.Docker{Dockerfile: "Dockerfile"}},
 			images:      []string{"image1", "image2"},
-			expected:    "{\"builders\":[{\"name\":\"Jib Gradle Plugin\",\"payload\":{\"path\":\"build.gradle\",\"project\":\"project\"}},{\"name\":\"Docker\",\"payload\":\"Dockerfile\"}],\"images\":[{\"name\":\"image1\",\"requiresPrompt\":true},{\"name\":\"image2\",\"requiresPrompt\":true}]}",
-=======
-			pairs:       []builderImagePair{{docker.Docker{Dockerfile: "Dockerfile1"}, "image1"}},
-			builders:    []InitBuilder{docker.Docker{Dockerfile: "Dockerfile2"}},
-			images:      []string{"image2"},
-			expected:    "{\"builders\":[{\"name\":\"Docker\",\"payload\":{\"path\":\"Dockerfile1\"}},{\"name\":\"Docker\",\"payload\":{\"path\":\"Dockerfile2\"}}],\"images\":[{\"name\":\"image1\",\"requiresPrompt\":false},{\"name\":\"image2\",\"requiresPrompt\":true}]}",
-		},
-		{
-			description: "builders and images with no pairs",
-			builders:    []InitBuilder{docker.Docker{Dockerfile: "Dockerfile1"}, docker.Docker{Dockerfile: "Dockerfile2"}},
-			images:      []string{"image1", "image2"},
-			expected:    "{\"builders\":[{\"name\":\"Docker\",\"payload\":{\"path\":\"Dockerfile1\"}},{\"name\":\"Docker\",\"payload\":{\"path\":\"Dockerfile2\"}}],\"images\":[{\"name\":\"image1\",\"requiresPrompt\":true},{\"name\":\"image2\",\"requiresPrompt\":true}]}",
->>>>>>> b6eb39ef
+			expected:    "{\"builders\":[{\"name\":\"Jib Gradle Plugin\",\"payload\":{\"path\":\"build.gradle\",\"project\":\"project\"}},{\"name\":\"Docker\",\"payload\":{\"path\":\"Dockerfile\"}}],\"images\":[{\"name\":\"image1\",\"requiresPrompt\":true},{\"name\":\"image2\",\"requiresPrompt\":true}]}",
 		},
 		{
 			description: "no dockerfile, skip build",
@@ -266,11 +253,7 @@
 		},
 		{
 			description:      "prompt for multiple builders and images",
-<<<<<<< HEAD
-			buildConfigs:     []InitBuilder{docker.Docker("Dockerfile1"), jib.Jib{BuilderName: jib.JibGradle, FilePath: "build.gradle"}, jib.Jib{BuilderName: jib.JibMaven, Project: "project", FilePath: "pom.xml"}},
-=======
-			buildConfigs:     []InitBuilder{docker.Docker{Dockerfile: "Dockerfile1"}, docker.Docker{Dockerfile: "Dockerfile2"}},
->>>>>>> b6eb39ef
+			buildConfigs:     []InitBuilder{docker.Docker{Dockerfile: "Dockerfile1"}, jib.Jib{BuilderName: jib.JibGradle, FilePath: "build.gradle"}, jib.Jib{BuilderName: jib.JibMaven, Project: "project", FilePath: "pom.xml"}},
 			images:           []string{"image1", "image2"},
 			shouldMakeChoice: true,
 			expectedPairs: []builderImagePair{
@@ -279,11 +262,7 @@
 					ImageName: "image1",
 				},
 				{
-<<<<<<< HEAD
 					Builder:   jib.Jib{BuilderName: jib.JibGradle, FilePath: "build.gradle"},
-=======
-					Builder:   docker.Docker{Dockerfile: "Dockerfile2"},
->>>>>>> b6eb39ef
 					ImageName: "image2",
 				},
 			},
@@ -318,14 +297,14 @@
 		{
 			description: "no automatic matches",
 			builderConfigs: []InitBuilder{
-				docker.Docker("Dockerfile"),
+				docker.Docker{Dockerfile: "Dockerfile"},
 				jib.Jib{BuilderName: jib.JibGradle, FilePath: "build.gradle"},
 				jib.Jib{BuilderName: jib.JibMaven, FilePath: "pom.xml", Image: "not a k8s image"},
 			},
 			images:        []string{"image1", "image2"},
 			expectedPairs: nil,
 			expectedBuildersLeft: []InitBuilder{
-				docker.Docker("Dockerfile"),
+				docker.Docker{Dockerfile: "Dockerfile"},
 				jib.Jib{BuilderName: jib.JibGradle, FilePath: "build.gradle"},
 				jib.Jib{BuilderName: jib.JibMaven, FilePath: "pom.xml", Image: "not a k8s image"},
 			},
@@ -334,7 +313,7 @@
 		{
 			description: "automatic jib matches",
 			builderConfigs: []InitBuilder{
-				docker.Docker("Dockerfile"),
+				docker.Docker{Dockerfile: "Dockerfile"},
 				jib.Jib{BuilderName: jib.JibGradle, FilePath: "build.gradle", Image: "image1"},
 				jib.Jib{BuilderName: jib.JibMaven, FilePath: "pom.xml", Image: "image2"},
 			},
@@ -349,7 +328,7 @@
 					"image2",
 				},
 			},
-			expectedBuildersLeft:   []InitBuilder{docker.Docker("Dockerfile")},
+			expectedBuildersLeft:   []InitBuilder{docker.Docker{Dockerfile: "Dockerfile"}},
 			expectedFilteredImages: []string{"image3"},
 		},
 		{
