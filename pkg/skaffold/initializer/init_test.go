--- conflicted
+++ resolved
@@ -37,19 +37,13 @@
 	}{
 		{
 			description: "builders and images",
-<<<<<<< HEAD
 			builders: []InitBuilder{
-				docker.Dockerfile("Dockerfile"),
-				jib.Config{BuilderName: jib.JibGradle, Image: "image1", FilePath: "build.gradle", Project: "project"},
-				jib.Config{BuilderName: jib.JibMaven, Image: "image2", FilePath: "pom.xml"},
+				docker.Docker("Dockerfile"),
+				jib.Jib{BuilderName: jib.JibGradle, Image: "image1", FilePath: "build.gradle", Project: "project"},
+				jib.Jib{BuilderName: jib.JibMaven, Image: "image2", FilePath: "pom.xml"},
 			},
 			images:   []string{"image1", "image2"},
 			expected: "{\"builders\":[{\"name\":\"Docker\",\"path\":\"Dockerfile\"},{\"name\":\"Jib Gradle Plugin\",\"path\":\"build.gradle\",\"configuredImage\":\"image1\"},{\"name\":\"Jib Maven Plugin\",\"path\":\"pom.xml\",\"configuredImage\":\"image2\"}],\"images\":[\"image1\",\"image2\"]}",
-=======
-			builders:    []InitBuilder{docker.Docker("Dockerfile1"), docker.Docker("Dockerfile2")},
-			images:      []string{"image1", "image2"},
-			expected:    "{\"builders\":[{\"name\":\"Docker\",\"path\":\"Dockerfile1\"},{\"name\":\"Docker\",\"path\":\"Dockerfile2\"}],\"images\":[\"image1\",\"image2\"]}",
->>>>>>> 6ec2caed
 		},
 		{
 			description: "no builders, skip build",
@@ -200,12 +194,8 @@
 				tmpDir.Write(file, contents)
 			}
 
-<<<<<<< HEAD
-			t.Override(&docker.ValidateDockerfile, fakeValidateDockerfile)
-			t.Override(&jib.ValidateJibConfig, fakeValidateJibConfig)
-=======
-			t.Override(&docker.ValidateDockerfileFunc, testValidDocker)
->>>>>>> 6ec2caed
+			t.Override(&docker.ValidateDockerfileFunc, fakeValidateDockerfile)
+			t.Override(&jib.ValidateJibConfigFunc, fakeValidateJibConfig)
 
 			potentialConfigs, builders, err := walk(tmpDir.Root(), test.force, detectBuilders)
 
@@ -223,11 +213,11 @@
 	return strings.HasSuffix(path, "Dockerfile")
 }
 
-func fakeValidateJibConfig(path string) []jib.Config {
+func fakeValidateJibConfig(path string) []jib.Jib {
 	if strings.HasSuffix(path, "build.gradle") {
-		return []jib.Config{{BuilderName: jib.JibGradle, FilePath: path}}
+		return []jib.Jib{{BuilderName: jib.JibGradle, FilePath: path}}
 	} else if strings.HasSuffix(path, "pom.xml") {
-		return []jib.Config{{BuilderName: jib.JibMaven, FilePath: path}}
+		return []jib.Jib{{BuilderName: jib.JibMaven, FilePath: path}}
 	}
 	return nil
 }
@@ -261,11 +251,7 @@
 		},
 		{
 			description:      "prompt for multiple builders and images",
-<<<<<<< HEAD
-			buildConfigs:     []InitBuilder{docker.Dockerfile("Dockerfile1"), jib.Config{BuilderName: jib.JibGradle, FilePath: "build.gradle"}, jib.Config{BuilderName: jib.JibMaven, Project: "project", FilePath: "pom.xml"}},
-=======
-			buildConfigs:     []InitBuilder{docker.Docker("Dockerfile1"), docker.Docker("Dockerfile2")},
->>>>>>> 6ec2caed
+			buildConfigs:     []InitBuilder{docker.Docker("Dockerfile1"), jib.Jib{BuilderName: jib.JibGradle, FilePath: "build.gradle"}, jib.Jib{BuilderName: jib.JibMaven, Project: "project", FilePath: "pom.xml"}},
 			images:           []string{"image1", "image2"},
 			shouldMakeChoice: true,
 			expectedPairs: []builderImagePair{
@@ -274,11 +260,7 @@
 					ImageName: "image1",
 				},
 				{
-<<<<<<< HEAD
-					Builder:   jib.Config{BuilderName: jib.JibGradle, FilePath: "build.gradle"},
-=======
-					Builder:   docker.Docker("Dockerfile2"),
->>>>>>> 6ec2caed
+					Builder:   jib.Jib{BuilderName: jib.JibGradle, FilePath: "build.gradle"},
 					ImageName: "image2",
 				},
 			},
@@ -313,51 +295,51 @@
 		{
 			description: "no automatic matches",
 			builderConfigs: []InitBuilder{
-				docker.Dockerfile("Dockerfile"),
-				jib.Config{BuilderName: jib.JibGradle, FilePath: "build.gradle"},
-				jib.Config{BuilderName: jib.JibMaven, FilePath: "pom.xml", Image: "not a k8s image"},
+				docker.Docker("Dockerfile"),
+				jib.Jib{BuilderName: jib.JibGradle, FilePath: "build.gradle"},
+				jib.Jib{BuilderName: jib.JibMaven, FilePath: "pom.xml", Image: "not a k8s image"},
 			},
 			images:        []string{"image1", "image2"},
 			expectedPairs: []builderImagePair{},
 			expectedBuildersLeft: []InitBuilder{
-				docker.Dockerfile("Dockerfile"),
-				jib.Config{BuilderName: jib.JibGradle, FilePath: "build.gradle"},
-				jib.Config{BuilderName: jib.JibMaven, FilePath: "pom.xml", Image: "not a k8s image"},
+				docker.Docker("Dockerfile"),
+				jib.Jib{BuilderName: jib.JibGradle, FilePath: "build.gradle"},
+				jib.Jib{BuilderName: jib.JibMaven, FilePath: "pom.xml", Image: "not a k8s image"},
 			},
 			expectedFilteredImages: []string{"image1", "image2"},
 		},
 		{
 			description: "automatic jib matches",
 			builderConfigs: []InitBuilder{
-				docker.Dockerfile("Dockerfile"),
-				jib.Config{BuilderName: jib.JibGradle, FilePath: "build.gradle", Image: "image1"},
-				jib.Config{BuilderName: jib.JibMaven, FilePath: "pom.xml", Image: "image2"},
+				docker.Docker("Dockerfile"),
+				jib.Jib{BuilderName: jib.JibGradle, FilePath: "build.gradle", Image: "image1"},
+				jib.Jib{BuilderName: jib.JibMaven, FilePath: "pom.xml", Image: "image2"},
 			},
 			images: []string{"image1", "image2", "image3"},
 			expectedPairs: []builderImagePair{
 				{
-					jib.Config{BuilderName: jib.JibGradle, FilePath: "build.gradle", Image: "image1"},
+					jib.Jib{BuilderName: jib.JibGradle, FilePath: "build.gradle", Image: "image1"},
 					"image1",
 				},
 				{
-					jib.Config{BuilderName: jib.JibMaven, FilePath: "pom.xml", Image: "image2"},
+					jib.Jib{BuilderName: jib.JibMaven, FilePath: "pom.xml", Image: "image2"},
 					"image2",
 				},
 			},
-			expectedBuildersLeft:   []InitBuilder{docker.Dockerfile("Dockerfile")},
+			expectedBuildersLeft:   []InitBuilder{docker.Docker("Dockerfile")},
 			expectedFilteredImages: []string{"image3"},
 		},
 		{
 			description: "multiple matches for one image",
 			builderConfigs: []InitBuilder{
-				jib.Config{BuilderName: jib.JibGradle, FilePath: "build.gradle", Image: "image1"},
-				jib.Config{BuilderName: jib.JibMaven, FilePath: "pom.xml", Image: "image1"},
+				jib.Jib{BuilderName: jib.JibGradle, FilePath: "build.gradle", Image: "image1"},
+				jib.Jib{BuilderName: jib.JibMaven, FilePath: "pom.xml", Image: "image1"},
 			},
 			images:        []string{"image1", "image2"},
 			expectedPairs: []builderImagePair{},
 			expectedBuildersLeft: []InitBuilder{
-				jib.Config{BuilderName: jib.JibGradle, FilePath: "build.gradle", Image: "image1"},
-				jib.Config{BuilderName: jib.JibMaven, FilePath: "pom.xml", Image: "image1"},
+				jib.Jib{BuilderName: jib.JibGradle, FilePath: "build.gradle", Image: "image1"},
+				jib.Jib{BuilderName: jib.JibMaven, FilePath: "pom.xml", Image: "image1"},
 			},
 			expectedFilteredImages: []string{"image1", "image2"},
 		},
