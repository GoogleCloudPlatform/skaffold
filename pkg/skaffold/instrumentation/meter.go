--- conflicted
+++ resolved
@@ -92,17 +92,6 @@
 	isOnline            bool
 )
 
-<<<<<<< HEAD
-func InitMeter(runCtx *runcontext.RunContext, configs []*latest.SkaffoldConfig) {
-	meter.Command = runCtx.Opts.Command
-	meter.PlatformType = yamltags.GetYamlTag(configs[0].Build.BuildType)
-	for _, config := range configs {
-		for _, artifact := range config.Pipeline.Build.Artifacts {
-			meter.Builders[yamltags.GetYamlTag(artifact.ArtifactType)] = true
-			if artifact.Sync != nil {
-				meter.SyncType[yamltags.GetYamlTag(artifact.Sync)] = true
-			}
-=======
 func init() {
 	go func() {
 		if shouldExportMetrics {
@@ -115,21 +104,22 @@
 	}()
 }
 
-func InitMeter(runCtx *runcontext.RunContext, config *latest.SkaffoldConfig) {
+func InitMeter(runCtx *runcontext.RunContext, configs []*latest.SkaffoldConfig) {
 	meter.Command = runCtx.Opts.Command
-	meter.PlatformType = yamltags.GetYamlTag(config.Build.BuildType)
-	for _, artifact := range config.Pipeline.Build.Artifacts {
-		if _, ok := meter.Builders[yamltags.GetYamlTag(artifact.ArtifactType)]; ok {
-			meter.Builders[yamltags.GetYamlTag(artifact.ArtifactType)]++
-		} else {
-			meter.Builders[yamltags.GetYamlTag(artifact.ArtifactType)] = 1
-		}
-		if artifact.Sync != nil {
-			meter.SyncType[yamltags.GetYamlTag(artifact.Sync)] = true
->>>>>>> 30e7eab6
-		}
-		meter.Deployers = append(meter.Deployers, yamltags.GetYamlTags(config.Deploy.DeployType)...)
-		meter.BuildArtifacts += len(config.Pipeline.Build.Artifacts)
+	meter.PlatformType = yamltags.GetYamlTag(configs[0].Build.BuildType)
+	for _, config := range configs {
+		for _, artifact := range config.Pipeline.Build.Artifacts {
+			if _, ok := meter.Builders[yamltags.GetYamlTag(artifact.ArtifactType)]; ok {
+				meter.Builders[yamltags.GetYamlTag(artifact.ArtifactType)]++
+			} else {
+				meter.Builders[yamltags.GetYamlTag(artifact.ArtifactType)] = 1
+			}
+			if artifact.Sync != nil {
+				meter.SyncType[yamltags.GetYamlTag(artifact.Sync)] = true
+			}
+			meter.Deployers = append(meter.Deployers, yamltags.GetYamlTags(config.Deploy.DeployType)...)
+			meter.BuildArtifacts += len(config.Pipeline.Build.Artifacts)
+		}
 	}
 }
 
