/*
Copyright 2020 The Skaffold Authors

Licensed under the Apache License, Version 2.0 (the "License");
you may not use this file except in compliance with the License.
You may obtain a copy of the License at

    http://www.apache.org/licenses/LICENSE-2.0

Unless required by applicable law or agreed to in writing, software
distributed under the License is distributed on an "AS IS" BASIS,
WITHOUT WARRANTIES OR CONDITIONS OF ANY KIND, either express or implied.
See the License for the specific language governing permissions and
limitations under the License.
*/

package instrumentation

import (
	"context"
	"encoding/json"
	"fmt"
	"io/ioutil"
	"net/http"
	"os"
	"strings"
	"testing"
	"time"

	"go.opentelemetry.io/otel/exporters/stdout"
	"go.opentelemetry.io/otel/sdk/metric/controller/push"

	"github.com/GoogleContainerTools/skaffold/cmd/skaffold/app/cmd/statik"
	"github.com/GoogleContainerTools/skaffold/proto"
	"github.com/GoogleContainerTools/skaffold/testutil"
)

var testKey = `{
	"client_id": "test_id",
	"client_secret": "test_secret",
	"project_id": "test_project",
	"refresh_token": "test_token",
	"type": "authorized_user"
}`

func TestExportMetrics(t *testing.T) {
	startTime, _ := time.Parse(time.ANSIC, "Mon Jan 2 15:04:05 -0700 MST 2006")
	buildMeter := skaffoldMeter{
		Command:           "build",
		BuildArtifacts:    5,
		Version:           "vTest.0",
		Arch:              "test arch",
		OS:                "test os",
		Deployers:         []string{"test kubectl"},
		Builders:          map[string]int{"docker": 1, "buildpacks": 1},
		BuildDependencies: map[string]int{"docker": 1},
		EnumFlags:         map[string]string{"test": "test_value"},
		StartTime:         startTime,
		Duration:          time.Minute,
	}
	devMeter := skaffoldMeter{
		Command:           "dev",
		Version:           "vTest.1",
		Arch:              "test arch 2",
		OS:                "test os 2",
		PlatformType:      "test platform",
		Deployers:         []string{"test helm", "test kpt"},
		SyncType:          map[string]bool{"manual": true},
		EnumFlags:         map[string]string{"test_run": "test_run_value"},
		Builders:          map[string]int{"kustomize": 3, "buildpacks": 2},
		BuildDependencies: map[string]int{"docker": 1},
		DevIterations:     []devIteration{{"sync", 0}, {"build", 400}, {"build", 0}, {"sync", 200}, {"deploy", 0}},
		ErrorCode:         proto.StatusCode_BUILD_CANCELLED,
		StartTime:         startTime.Add(time.Hour * 24 * 30),
		Duration:          time.Minute * 2,
	}
	devBuildBytes, _ := json.Marshal([]skaffoldMeter{buildMeter, devMeter})
	fs := &testutil.FakeFileSystem{
		Files: map[string][]byte{
			"/secret/keys.json": []byte(testKey),
		},
	}

	tests := []struct {
		name                string
		meter               skaffoldMeter
		savedMetrics        []byte
		shouldFailUnmarshal bool
		isOnline            bool
	}{
		{
			name:  "saves meter to a new file",
			meter: buildMeter,
		},
		{
			name:         "meter is appended to previously saved metrics",
			meter:        devMeter,
			savedMetrics: devBuildBytes,
		},
		{
			name:                "meter does not re-save invalid metrics",
			meter:               buildMeter,
			savedMetrics:        []byte("[{\"Command\":\"run\", Invalid\": 10000000000010202301230}]"),
			shouldFailUnmarshal: true,
		},
		{
			name:     "test creating builder otel metrics",
			meter:    buildMeter,
			isOnline: true,
		},
		{
			name:     "test creating dev otel metrics",
			meter:    devMeter,
			isOnline: true,
		},
		{
			name:         "test otel metrics include offline metrics",
			meter:        devMeter,
			savedMetrics: devBuildBytes,
			isOnline:     true,
		},
	}
	for _, test := range tests {
		testutil.Run(t, test.name, func(t *testutil.T) {
			var actual []skaffoldMeter
			var savedMetrics []skaffoldMeter

			tmp := t.NewTempDir()
			filename := "metrics"
			openTelFilename := "otel_metrics"

			t.Override(&statik.FS, func() (http.FileSystem, error) { return fs, nil })
			t.Override(&isOnline, test.isOnline)

			if test.isOnline {
				tmpFile, err := os.OpenFile(tmp.Path(openTelFilename), os.O_RDWR|os.O_CREATE, os.ModePerm)
				if err != nil {
					t.Error(err)
				}
				t.Override(&initExporter, func() (*push.Controller, error) {
					return stdout.InstallNewPipeline([]stdout.Option{
						stdout.WithQuantiles([]float64{0.5}),
						stdout.WithPrettyPrint(),
						stdout.WithWriter(tmpFile),
					}, nil)
				})
			}
			if len(test.savedMetrics) > 0 {
				json.Unmarshal(test.savedMetrics, &savedMetrics)
				tmp.Write(filename, string(test.savedMetrics))
			}

			_ = exportMetrics(context.Background(), tmp.Path(filename), test.meter)
			b, err := ioutil.ReadFile(tmp.Path(filename))

			if !test.isOnline {
				_ = json.Unmarshal(b, &actual)
				expected := append(savedMetrics, test.meter)
				if test.shouldFailUnmarshal {
					expected = []skaffoldMeter{test.meter}
				}
				t.CheckDeepEqual(expected, actual)
			} else {
				t.CheckDeepEqual(true, os.IsNotExist(err))
				b, err := ioutil.ReadFile(tmp.Path(openTelFilename))
				t.CheckError(false, err)
				checkOutput(t, append(savedMetrics, test.meter), b)
			}
		})
	}
}

func TestInitCloudMonitoring(t *testing.T) {
	tests := []struct {
		name        string
		fileSystem  *testutil.FakeFileSystem
		pusherIsNil bool
		shouldError bool
	}{
		{
			name: "if key present pusher is not nil",
			fileSystem: &testutil.FakeFileSystem{
				Files: map[string][]byte{"/secret/keys.json": []byte(testKey)},
			},
		},
		{
			name: "key not present returns nill err",
			fileSystem: &testutil.FakeFileSystem{
				Files: map[string][]byte{},
			},
			pusherIsNil: true,
		},
		{
			name: "credentials without project_id returns an error",
			fileSystem: &testutil.FakeFileSystem{
				Files: map[string][]byte{
					"/secret/keys.json": []byte(`{
						"client_id": "test_id",
						"client_secret": "test_secret",
						"refresh_token": "test_token",
						"type": "authorized_user"
					}`,
					)},
			},
			shouldError: true,
			pusherIsNil: true,
		},
	}
	for _, test := range tests {
		testutil.Run(t, test.name, func(t *testutil.T) {
			t.Override(&statik.FS, func() (http.FileSystem, error) { return test.fileSystem, nil })

			p, err := initCloudMonitoringExporterMetrics()

			t.CheckErrorAndDeepEqual(test.shouldError, err, test.pusherIsNil || test.shouldError, p == nil)
		})
	}
}

func checkOutput(t *testutil.T, meters []skaffoldMeter, b []byte) {
	osCount := make(map[interface{}]int)
	versionCount := make(map[interface{}]int)
	archCount := make(map[interface{}]int)
	durationCount := make(map[interface{}]int)
	commandCount := make(map[interface{}]int)
	errorCount := make(map[interface{}]int)
	builders := make(map[interface{}]int)
	buildDeps := make(map[interface{}]int)
	devIterations := make(map[interface{}]int)
	deployers := make(map[interface{}]int)
	enumFlags := make(map[interface{}]int)
	platform := make(map[interface{}]int)

	testMaps := []map[interface{}]int{
		platform, osCount, versionCount, archCount, durationCount, commandCount, errorCount, builders, devIterations, deployers}

	for _, meter := range meters {
		osCount[meter.OS]++
		versionCount[meter.Version]++
		durationCount[fmt.Sprintf("%s:%f", meter.Command, meter.Duration.Seconds())]++
		archCount[meter.Arch]++
		commandCount[meter.Command]++
		errorCount[meter.ErrorCode.String()]++
		platform[meter.PlatformType]++

		for k, v := range meter.EnumFlags {
			n := strings.ReplaceAll(k, "-", "_")
			enumFlags[n+":"+v]++
		}

		if doesBuild.Contains(meter.Command) {
			for k, v := range meter.Builders {
				builders[k] += v
			}
			for k, v := range meter.BuildDependencies {
				buildDeps[k] += v
			}
		}
		if meter.Command == "dev" {
			for _, devI := range meter.DevIterations {
				devIterations[devI]++
			}
		}
		if doesDeploy.Contains(meter.Command) {
			for _, d := range meter.Deployers {
				deployers[d]++
			}
		}
	}

	var lines []*line
	json.Unmarshal(b, &lines)

	for _, l := range lines {
		l.initLine()
		switch l.Name {
		case "launches":
			archCount[l.Labels["arch"]]--
			osCount[l.Labels["os"]]--
			versionCount[l.Labels["version"]]--
			platform[l.Labels["platform_type"]]--
			e := l.Labels["error"]
			if e == proto.StatusCode_OK.String() {
				errorCount[e]--
			}
		case "launch/duration":
			durationCount[fmt.Sprintf("%s:%f", l.Labels["command"], l.value().(float64))]--
		case "artifacts":
			builders[l.Labels["builder"]] -= int(l.value().(float64)) - 1
		case "artifact-dependencies":
			buildDeps[l.Labels["builder"]] -= int(l.value().(float64)) - 1
		case "builders":
			builders[l.Labels["builder"]]--
		case "deployer":
			deployers[l.Labels["deployer"]]--
		case "dev/iterations":
			e := l.Labels["error"]
			devIterations[devIteration{l.Labels["intent"], proto.StatusCode(proto.StatusCode_value[e])}]--
		case "errors":
<<<<<<< HEAD
			e, _ := strconv.Atoi(l.Labels["error"])
			errorCount[proto.StatusCode(e)]--
		case "flags":
			enumFlags[l.Labels["flag_name"]+":"+l.Labels["value"]]--
=======
			e := l.Labels["error"]
			errorCount[e]--
>>>>>>> 0ba3ee7b
		default:
			switch {
			case MeteredCommands.Contains(l.Name):
				commandCount[l.Name]--
			default:
				t.Error("unexpected metric with name", l.Name)
			}
		}
	}

	for _, m := range testMaps {
		for n, v := range m {
			t.Logf("Checking %s", n)
			t.CheckDeepEqual(0, v)
		}
	}
}

// Derived from go.opentelemetry.io/otel/exporters/stdout/metric.go
type line struct {
	Name      string      `json:"Name"`
	Count     interface{} `json:"Count,omitempty"`
	Quantiles []quantile  `json:"Quantiles,omitempty"`
	Labels    map[string]string
}

type quantile struct {
	Quantile interface{} `json:"Quantile"`
	Value    interface{} `json:"Value"`
}

func (l *line) initLine() {
	l.Labels = make(map[string]string)
	leftBracket := strings.Index(l.Name, "{")
	rightBracket := strings.Index(l.Name, "}")

	labels := strings.Split(l.Name[leftBracket+1:rightBracket], ",")[1:]
	for _, lbl := range labels {
		ll := strings.Split(lbl, "=")
		l.Labels[ll[0]] = ll[1]
	}
	l.Name = l.Name[:leftBracket]
}

func (l *line) value() interface{} {
	return l.Quantiles[0].Value
}<|MERGE_RESOLUTION|>--- conflicted
+++ resolved
@@ -297,15 +297,10 @@
 			e := l.Labels["error"]
 			devIterations[devIteration{l.Labels["intent"], proto.StatusCode(proto.StatusCode_value[e])}]--
 		case "errors":
-<<<<<<< HEAD
-			e, _ := strconv.Atoi(l.Labels["error"])
-			errorCount[proto.StatusCode(e)]--
+			e := l.Labels["error"]
+			errorCount[e]--
 		case "flags":
 			enumFlags[l.Labels["flag_name"]+":"+l.Labels["value"]]--
-=======
-			e := l.Labels["error"]
-			errorCount[e]--
->>>>>>> 0ba3ee7b
 		default:
 			switch {
 			case MeteredCommands.Contains(l.Name):
