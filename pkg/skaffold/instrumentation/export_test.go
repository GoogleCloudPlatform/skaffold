--- conflicted
+++ resolved
@@ -313,15 +313,9 @@
 			builders[l.Labels["builder"]]--
 		case "deployer":
 			deployers[l.Labels["deployer"]]--
-<<<<<<< HEAD
 		case "dev/iterations", "debug/iterations":
-			e, _ := strconv.Atoi(l.Labels["error"])
-			devIterations[devIteration{l.Labels["intent"], proto.StatusCode(e)}]--
-=======
-		case "dev/iterations":
 			e := l.Labels["error"]
 			devIterations[devIteration{l.Labels["intent"], proto.StatusCode(proto.StatusCode_value[e])}]--
->>>>>>> 0ba3ee7b
 		case "errors":
 			e := l.Labels["error"]
 			errorCount[e]--
