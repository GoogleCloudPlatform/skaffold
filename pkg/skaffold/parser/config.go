/*
Copyright 2021 The Skaffold Authors

Licensed under the Apache License, Version 2.0 (the "License");
you may not use this file except in compliance with the License.
You may obtain a copy of the License at

    http://www.apache.org/licenses/LICENSE-2.0

Unless required by applicable law or agreed to in writing, software
distributed under the License is distributed on an "AS IS" BASIS,
WITHOUT WARRANTIES OR CONDITIONS OF ANY KIND, either express or implied.
See the License for the specific language governing permissions and
limitations under the License.
*/

package parser

import (
	"errors"
	"fmt"
	"os"
	"path/filepath"
	"sort"
	"strings"

	"github.com/sirupsen/logrus"

	"github.com/GoogleContainerTools/skaffold/pkg/skaffold/config"
	"github.com/GoogleContainerTools/skaffold/pkg/skaffold/git"
	"github.com/GoogleContainerTools/skaffold/pkg/skaffold/schema"
	"github.com/GoogleContainerTools/skaffold/pkg/skaffold/schema/defaults"
	sErrors "github.com/GoogleContainerTools/skaffold/pkg/skaffold/schema/errors"
	latestV1 "github.com/GoogleContainerTools/skaffold/pkg/skaffold/schema/latest/v1"
	"github.com/GoogleContainerTools/skaffold/pkg/skaffold/tags"
	"github.com/GoogleContainerTools/skaffold/pkg/skaffold/util"
)

type configOpts struct {
	// path to the `skaffold.yaml` file
	file string
	// names of configs to select from this file.
	selection []string
	// list of profiles to apply to the selection
	profiles []string
	// is this a required config.
	isRequired bool
	// is this config resolved as a dependency as opposed to being set explicitly (via the `-f` flag)
	isDependency bool
}

// record captures the state of referenced configs.
type record struct {
	appliedProfiles  map[string]string      // config -> list of applied profiles
	configNameToFile map[string]string      // configName -> file path
	cachedRepos      map[string]interface{} // git repo -> cache path or error
}

func newRecord() *record {
	return &record{appliedProfiles: make(map[string]string), configNameToFile: make(map[string]string), cachedRepos: make(map[string]interface{})}
}

// GetAllConfigs returns the list of all skaffold configurations parsed from the target config file in addition to all resolved dependency configs.
func GetAllConfigs(opts config.SkaffoldOptions) ([]*latestV1.SkaffoldConfig, error) {
	set, err := GetConfigSet(opts)
	if err != nil {
		return nil, err
	}
	var cfgs []*latestV1.SkaffoldConfig
	for _, cfg := range set {
		cfgs = append(cfgs, cfg.SkaffoldConfig)
	}
	return cfgs, nil
}

// GetConfigSet returns the list of all skaffold configurations parsed from the target config file in addition to all resolved dependency configs as a `SkaffoldConfigSet`.
// This struct additionally contains the file location that each skaffold configuration is parsed from.
func GetConfigSet(opts config.SkaffoldOptions) (SkaffoldConfigSet, error) {
	cOpts := configOpts{file: opts.ConfigurationFile, selection: nil, profiles: opts.Profiles, isRequired: false, isDependency: false}
	r := newRecord()
	cfgs, err := getConfigs(cOpts, opts, r)
	if err != nil {
		return nil, err
	}
	if len(cfgs) == 0 {
		if len(opts.ConfigurationFilter) > 0 {
			return nil, sErrors.BadConfigFilterErr(opts.ConfigurationFilter)
		}
		return nil, sErrors.ZeroConfigsParsedErr(opts.ConfigurationFile)
	}

	if unmatched := unmatchedProfiles(r.appliedProfiles, opts.Profiles); len(unmatched) != 0 {
		return nil, sErrors.ConfigProfilesNotMatchedErr(unmatched)
	}
	return cfgs, nil
}

// getConfigs recursively parses all configs and their dependencies in the specified `skaffold.yaml`
func getConfigs(cfgOpts configOpts, opts config.SkaffoldOptions, r *record) (SkaffoldConfigSet, error) {
<<<<<<< HEAD
	parsed, err := schema.ParseConfigAndUpgrade(cfgOpts.file, latestV1.Version)
=======
	parsed, err := schema.ParseConfigAndUpgrade(cfgOpts.file)
>>>>>>> 8efc9eff
	if err != nil {
		if errors.Is(err, os.ErrNotExist) {
			return nil, sErrors.MainConfigFileNotFoundErr(cfgOpts.file, err)
		}
		return nil, sErrors.ConfigParsingError(err)
	}

	if !util.IsURL(cfgOpts.file) && !filepath.IsAbs(cfgOpts.file) {
		cwd, _ := util.RealWorkDir()
		// convert `file` path to absolute value as it's used as a map key in several places.
		cfgOpts.file = filepath.Join(cwd, cfgOpts.file)
	}

	if len(parsed) == 0 {
		return nil, sErrors.ZeroConfigsParsedErr(cfgOpts.file)
	}
	logrus.Debugf("parsed %d configs from configuration file %s", len(parsed), cfgOpts.file)

	// validate that config names are unique if specified
	seen := make(map[string]bool)
	for _, cfg := range parsed {
		cfgName := cfg.(*latestV1.SkaffoldConfig).Metadata.Name
		if cfgName == "" {
			continue
		}
		if seen[cfgName] {
			return nil, sErrors.DuplicateConfigNamesInSameFileErr(cfgName, cfgOpts.file)
		}
		seen[cfgName] = true
	}

	var configs SkaffoldConfigSet
	for i, cfg := range parsed {
		config := cfg.(*latestV1.SkaffoldConfig)
		processed, err := processEachConfig(config, cfgOpts, opts, r, i)
		if err != nil {
			return nil, err
		}
		configs = append(configs, processed...)
	}
	return configs, nil
}

// processEachConfig processes each parsed config by applying profiles and recursively processing its dependencies.
// The `index` parameter specifies the index of the current config in its `skaffold.yaml` file. We use the `index` instead of the config `metadata.name` property to uniquely identify each config since not all configs define `name`.
func processEachConfig(config *latestV1.SkaffoldConfig, cfgOpts configOpts, opts config.SkaffoldOptions, r *record, index int) (SkaffoldConfigSet, error) {
	// check that the same config name isn't repeated in multiple files.
	if config.Metadata.Name != "" {
		prevConfig, found := r.configNameToFile[config.Metadata.Name]
		if found && prevConfig != cfgOpts.file {
			return nil, sErrors.DuplicateConfigNamesAcrossFilesErr(config.Metadata.Name, prevConfig, cfgOpts.file)
		}
		r.configNameToFile[config.Metadata.Name] = cfgOpts.file
	}

	// configSelection specifies the exact required configs in this file. Empty configSelection means that all configs are required.
	if len(cfgOpts.selection) > 0 && !util.StrSliceContains(cfgOpts.selection, config.Metadata.Name) {
		return nil, nil
	}

	// if config names are explicitly specified via the configuration flag, we need to include the dependency tree of configs starting at that named config.
	// `requiredConfigs` specifies if we are already in the dependency-tree of a required config, so all selected configs are required even if they are not explicitly named via the configuration flag.
	required := cfgOpts.isRequired || len(opts.ConfigurationFilter) == 0 || util.StrSliceContains(opts.ConfigurationFilter, config.Metadata.Name)

	profiles, err := schema.ApplyProfiles(config, opts, cfgOpts.profiles)
	if err != nil {
		return nil, sErrors.ConfigProfileActivationErr(config.Metadata.Name, cfgOpts.file, err)
	}
	if err := defaults.Set(config); err != nil {
		return nil, sErrors.ConfigSetDefaultValuesErr(config.Metadata.Name, cfgOpts.file, err)
	}
	// convert relative file paths to absolute for all configs that are not invoked explicitly. This avoids maintaining multiple root directory information since the dependency skaffold configs would have their own root directory.
	if cfgOpts.isDependency || opts.MakePathsAbsolute {
		if err := tags.MakeFilePathsAbsolute(config, filepath.Dir(cfgOpts.file)); err != nil {
			return nil, sErrors.ConfigSetAbsFilePathsErr(config.Metadata.Name, cfgOpts.file, err)
		}
	}

	sort.Strings(profiles)
	if revisit, err := checkRevisit(config, profiles, r.appliedProfiles, cfgOpts.file, required, index); revisit {
		return nil, err
	}

	var configs SkaffoldConfigSet
	for _, d := range config.Dependencies {
		newOpts := configOpts{file: cfgOpts.file, profiles: filterActiveProfiles(d, profiles), isRequired: required, isDependency: cfgOpts.isDependency}
		depConfigs, err := processEachDependency(d, newOpts, opts, r)
		if err != nil {
			return nil, err
		}
		configs = append(configs, depConfigs...)
	}

	if required {
		configs = append(configs, &SkaffoldConfigEntry{SkaffoldConfig: config, SourceFile: cfgOpts.file, SourceIndex: index})
	}
	return configs, nil
}

// filterActiveProfiles selects the set of profiles to activate in the dependency config based on the current set of active profiles.
func filterActiveProfiles(d latestV1.ConfigDependency, profiles []string) []string {
	var depProfiles []string
	for _, ap := range d.ActiveProfiles {
		if len(ap.ActivatedBy) == 0 {
			depProfiles = append(depProfiles, ap.Name)
			continue
		}
		for _, p := range profiles {
			if util.StrSliceContains(ap.ActivatedBy, p) {
				depProfiles = append(depProfiles, ap.Name)
				break
			}
		}
	}
	return depProfiles
}

// processEachDependency parses a config dependency with the calculated set of activated profiles.
func processEachDependency(d latestV1.ConfigDependency, cfgOpts configOpts, opts config.SkaffoldOptions, r *record) (SkaffoldConfigSet, error) {
	path := d.Path

	if d.GitRepo != nil {
		cachePath, err := cacheRepo(*d.GitRepo, opts, r)
		if err != nil {
			return nil, sErrors.ConfigParsingError(fmt.Errorf("caching remote dependency %s: %w", d.GitRepo.Repo, err))
		}
		path = cachePath
	}

	if path == "" {
		// empty path means configs in the same file
		path = cfgOpts.file
	}
	if !util.IsURL(path) {
		fi, err := os.Stat(path)
		if err != nil {
			if errors.Is(err, os.ErrNotExist) {
				return nil, sErrors.DependencyConfigFileNotFoundErr(path, cfgOpts.file, err)
			}
			return nil, sErrors.ConfigParsingError(fmt.Errorf("parsing dependencies for skaffold config %s: %w", cfgOpts.file, err))
		}
		if fi.IsDir() {
			path = filepath.Join(path, "skaffold.yaml")
		}
	}

	// if the current and previous configuration files are the same, then current config should be treated as a dependency config if the previous config was also a dependency config.
	// Otherwise the current config is always a dependency config if the file path is different than the previous.
	cfgOpts.isDependency = cfgOpts.isDependency || path != cfgOpts.file
	cfgOpts.file = path
	cfgOpts.selection = d.Names
	depConfigs, err := getConfigs(cfgOpts, opts, r)
	if err != nil {
		return nil, err
	}
	return depConfigs, nil
}

// cacheRepo downloads the referenced git repository to skaffold's cache if required and returns the path to the target configuration file in that repository.
func cacheRepo(g latestV1.GitInfo, opts config.SkaffoldOptions, r *record) (string, error) {
	key := fmt.Sprintf("%s@%s", g.Repo, g.Ref)
	if p, found := r.cachedRepos[key]; found {
		switch v := p.(type) {
		case string:
			return filepath.Join(v, g.Path), nil
		case error:
			return "", v
		default:
			logrus.Fatalf("unable to check download status of repo %s at ref %s", g.Repo, g.Ref)
			return "", nil
		}
	} else {
		p, err := git.SyncRepo(g, opts)
		if err != nil {
			r.cachedRepos[key] = err
			return "", err
		}
		r.cachedRepos[key] = p
		return filepath.Join(p, g.Path), nil
	}
}

// checkRevisit ensures that each config is activated with the same set of active profiles
// It returns true if this config was visited once before. It additionally returns an error if the previous visit was with a different set of active profiles.
func checkRevisit(config *latestV1.SkaffoldConfig, profiles []string, appliedProfiles map[string]string, file string, required bool, index int) (bool, error) {
	key := fmt.Sprintf("%s:%d:%t", file, index, required)
	expected := strings.Join(profiles, ",")
	// including `required` in the key implies that we search this dependency tree once for a possible match of required named configs, but also again if the current config is itself required which makes all subsequent configs also required.
	if previous, found := appliedProfiles[key]; found {
		if previous != expected {
			configID := fmt.Sprintf("index %d", index)
			if config.Metadata.Name != "" {
				configID = config.Metadata.Name
			}
			return true, sErrors.ConfigProfileConflictErr(configID, file)
		}
		return true, nil
	}
	appliedProfiles[key] = expected
	return false, nil
}

func unmatchedProfiles(activatedProfiles map[string]string, allProfiles []string) []string {
	var allActivated []string
	for _, profiles := range activatedProfiles {
		allActivated = append(allActivated, strings.Split(profiles, ",")...)
	}
	var unmatched []string
	for _, p := range allProfiles {
		if !util.StrSliceContains(allActivated, p) {
			unmatched = append(unmatched, p)
		}
	}
	return unmatched
}<|MERGE_RESOLUTION|>--- conflicted
+++ resolved
@@ -97,11 +97,7 @@
 
 // getConfigs recursively parses all configs and their dependencies in the specified `skaffold.yaml`
 func getConfigs(cfgOpts configOpts, opts config.SkaffoldOptions, r *record) (SkaffoldConfigSet, error) {
-<<<<<<< HEAD
-	parsed, err := schema.ParseConfigAndUpgrade(cfgOpts.file, latestV1.Version)
-=======
 	parsed, err := schema.ParseConfigAndUpgrade(cfgOpts.file)
->>>>>>> 8efc9eff
 	if err != nil {
 		if errors.Is(err, os.ErrNotExist) {
 			return nil, sErrors.MainConfigFileNotFoundErr(cfgOpts.file, err)
