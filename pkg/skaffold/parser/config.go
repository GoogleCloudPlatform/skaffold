/*
Copyright 2021 The Skaffold Authors

Licensed under the Apache License, Version 2.0 (the "License");
you may not use this file except in compliance with the License.
You may obtain a copy of the License at

    http://www.apache.org/licenses/LICENSE-2.0

Unless required by applicable law or agreed to in writing, software
distributed under the License is distributed on an "AS IS" BASIS,
WITHOUT WARRANTIES OR CONDITIONS OF ANY KIND, either express or implied.
See the License for the specific language governing permissions and
limitations under the License.
*/

package parser

import (
	"errors"
	"fmt"
	"os"
	"path/filepath"
	"sort"
	"strings"

	"github.com/sirupsen/logrus"

	"github.com/GoogleContainerTools/skaffold/pkg/skaffold/config"
	"github.com/GoogleContainerTools/skaffold/pkg/skaffold/git"
	"github.com/GoogleContainerTools/skaffold/pkg/skaffold/schema"
	"github.com/GoogleContainerTools/skaffold/pkg/skaffold/schema/defaults"
	sErrors "github.com/GoogleContainerTools/skaffold/pkg/skaffold/schema/errors"
	latestV1 "github.com/GoogleContainerTools/skaffold/pkg/skaffold/schema/latest/v1"
	"github.com/GoogleContainerTools/skaffold/pkg/skaffold/tags"
	"github.com/GoogleContainerTools/skaffold/pkg/skaffold/util"
)

type configOpts struct {
	// path to the `skaffold.yaml` file
	file string
	// names of configs to select from this file.
	selection []string
	// list of profiles to apply to the selection
	profiles []string
	// is this a required config.
	isRequired bool
	// is this config resolved as a dependency as opposed to being set explicitly (via the `-f` flag)
	isDependency bool
}

// record captures the state of referenced configs.
type record struct {
	appliedProfiles  map[string]string      // config -> list of applied profiles
	configNameToFile map[string]string      // configName -> file path
	cachedRepos      map[string]interface{} // git repo -> cache path or error
}

func newRecord() *record {
	return &record{appliedProfiles: make(map[string]string), configNameToFile: make(map[string]string), cachedRepos: make(map[string]interface{})}
}

// GetAllConfigs returns the list of all skaffold configurations parsed from the target config file in addition to all resolved dependency configs.
func GetAllConfigs(opts config.SkaffoldOptions) ([]*latestV1.SkaffoldConfig, error) {
	set, err := GetConfigSet(opts)
	if err != nil {
		return nil, err
	}
	var cfgs []*latestV1.SkaffoldConfig
	for _, cfg := range set {
		cfgs = append(cfgs, cfg.SkaffoldConfig)
	}
	return cfgs, nil
}

// GetConfigSet returns the list of all skaffold configurations parsed from the target config file in addition to all resolved dependency configs as a `SkaffoldConfigSet`.
// This struct additionally contains the file location that each skaffold configuration is parsed from.
func GetConfigSet(opts config.SkaffoldOptions) (SkaffoldConfigSet, error) {
	cOpts := configOpts{file: opts.ConfigurationFile, selection: nil, profiles: opts.Profiles, isRequired: false, isDependency: false}
	r := newRecord()
	cfgs, err := getConfigs(cOpts, opts, r)
	if err != nil {
		return nil, err
	}
	if len(cfgs) == 0 {
		if len(opts.ConfigurationFilter) > 0 {
			return nil, sErrors.BadConfigFilterErr(opts.ConfigurationFilter)
		}
		return nil, sErrors.ZeroConfigsParsedErr(opts.ConfigurationFile)
	}

	if unmatched := unmatchedProfiles(r.appliedProfiles, opts.Profiles); len(unmatched) != 0 {
		return nil, sErrors.ConfigProfilesNotMatchedErr(unmatched)
	}
	return cfgs, nil
}

// getConfigs recursively parses all configs and their dependencies in the specified `skaffold.yaml`
func getConfigs(cfgOpts configOpts, opts config.SkaffoldOptions, r *record) (SkaffoldConfigSet, error) {
	parsed, err := schema.ParseConfigAndUpgrade(cfgOpts.file)
	if err != nil {
		if errors.Is(err, os.ErrNotExist) {
			return nil, sErrors.MainConfigFileNotFoundErr(cfgOpts.file, err)
		}
		return nil, sErrors.ConfigParsingError(err)
	}

	if !util.IsURL(cfgOpts.file) && !filepath.IsAbs(cfgOpts.file) {
		cwd, _ := util.RealWorkDir()
		// convert `file` path to absolute value as it's used as a map key in several places.
		cfgOpts.file = filepath.Join(cwd, cfgOpts.file)
	}

	if len(parsed) == 0 {
		return nil, sErrors.ZeroConfigsParsedErr(cfgOpts.file)
	}
	logrus.Debugf("parsed %d configs from configuration file %s", len(parsed), cfgOpts.file)

	// validate that config names are unique if specified
	seen := make(map[string]bool)
	for _, cfg := range parsed {
		cfgName := cfg.(*latestV1.SkaffoldConfig).Metadata.Name
		if cfgName == "" {
			continue
		}
		if seen[cfgName] {
			return nil, sErrors.DuplicateConfigNamesInSameFileErr(cfgName, cfgOpts.file)
		}
		seen[cfgName] = true
	}

	var configs SkaffoldConfigSet
	for i, cfg := range parsed {
		config := cfg.(*latestV1.SkaffoldConfig)
		processed, err := processEachConfig(config, cfgOpts, opts, r, i)
		if err != nil {
			return nil, err
		}
		configs = append(configs, processed...)
	}
	return configs, nil
}

// processEachConfig processes each parsed config by applying profiles and recursively processing its dependencies.
// The `index` parameter specifies the index of the current config in its `skaffold.yaml` file. We use the `index` instead of the config `metadata.name` property to uniquely identify each config since not all configs define `name`.
func processEachConfig(config *latestV1.SkaffoldConfig, cfgOpts configOpts, opts config.SkaffoldOptions, r *record, index int) (SkaffoldConfigSet, error) {
	// check that the same config name isn't repeated in multiple files.
	if config.Metadata.Name != "" {
		prevConfig, found := r.configNameToFile[config.Metadata.Name]
		if found && prevConfig != cfgOpts.file {
			return nil, sErrors.DuplicateConfigNamesAcrossFilesErr(config.Metadata.Name, prevConfig, cfgOpts.file)
		}
		r.configNameToFile[config.Metadata.Name] = cfgOpts.file
	}

	// configSelection specifies the exact required configs in this file. Empty configSelection means that all configs are required.
	if len(cfgOpts.selection) > 0 && !util.StrSliceContains(cfgOpts.selection, config.Metadata.Name) {
		return nil, nil
	}

	// if config names are explicitly specified via the configuration flag, we need to include the dependency tree of configs starting at that named config.
	// `requiredConfigs` specifies if we are already in the dependency-tree of a required config, so all selected configs are required even if they are not explicitly named via the configuration flag.
	required := cfgOpts.isRequired || len(opts.ConfigurationFilter) == 0 || util.StrSliceContains(opts.ConfigurationFilter, config.Metadata.Name)

	profiles, err := schema.ApplyProfiles(config, opts, cfgOpts.profiles)
	if err != nil {
		return nil, sErrors.ConfigProfileActivationErr(config.Metadata.Name, cfgOpts.file, err)
	}
	if err := defaults.Set(config); err != nil {
		return nil, sErrors.ConfigSetDefaultValuesErr(config.Metadata.Name, cfgOpts.file, err)
	}
	// if `opts.MakePathsAbsolute` is not set, convert relative file paths to absolute for all configs that are not invoked explicitly. This avoids maintaining multiple root directory information since the dependency skaffold configs would have their own root directory.
	// if `opts.MakePathsAbsolute` is set, use that as condition to decide on making file paths absolute for all configs or none at all. This is used when the parsed config is marshalled out (for commands like `skaffold diagnose` or `skaffold inspect`), we want to retain the original relative paths in the output files.
	if (opts.MakePathsAbsolute != nil && *opts.MakePathsAbsolute) || (opts.MakePathsAbsolute == nil && cfgOpts.isDependency) {
		if err := tags.MakeFilePathsAbsolute(config, filepath.Dir(cfgOpts.file)); err != nil {
			return nil, sErrors.ConfigSetAbsFilePathsErr(config.Metadata.Name, cfgOpts.file, err)
		}
	}

	sort.Strings(profiles)
	if revisit, err := checkRevisit(config, profiles, r.appliedProfiles, cfgOpts.file, required, index); revisit {
		return nil, err
	}

	var configs SkaffoldConfigSet
	for _, d := range config.Dependencies {
		newOpts := configOpts{file: cfgOpts.file, profiles: filterActiveProfiles(d, profiles), isRequired: required, isDependency: cfgOpts.isDependency}
		depConfigs, err := processEachDependency(d, newOpts, opts, r)
		if err != nil {
			return nil, err
		}
		configs = append(configs, depConfigs...)
	}

	if required {
		configs = append(configs, &SkaffoldConfigEntry{SkaffoldConfig: config, SourceFile: cfgOpts.file, SourceIndex: index})
	}
	return configs, nil
}

// filterActiveProfiles selects the set of profiles to activate in the dependency config based on the current set of active profiles.
func filterActiveProfiles(d latestV1.ConfigDependency, profiles []string) []string {
	var depProfiles []string
	for _, ap := range d.ActiveProfiles {
		if len(ap.ActivatedBy) == 0 {
			depProfiles = append(depProfiles, ap.Name)
			continue
		}
		for _, p := range profiles {
			if util.StrSliceContains(ap.ActivatedBy, p) {
				depProfiles = append(depProfiles, ap.Name)
				break
			}
		}
	}
	return depProfiles
}

// processEachDependency parses a config dependency with the calculated set of activated profiles.
<<<<<<< HEAD
func processEachDependency(d latest_v1.ConfigDependency, cfgOpts configOpts, opts config.SkaffoldOptions, r *record) (SkaffoldConfigSet, error) {
	path := makeConfigPathAbsolute(d.Path, cfgOpts.file)
=======
func processEachDependency(d latestV1.ConfigDependency, cfgOpts configOpts, opts config.SkaffoldOptions, r *record) (SkaffoldConfigSet, error) {
	path := d.Path
>>>>>>> fb9c3522

	if d.GitRepo != nil {
		cachePath, err := cacheRepo(*d.GitRepo, opts, r)
		if err != nil {
			return nil, sErrors.ConfigParsingError(fmt.Errorf("caching remote dependency %s: %w", d.GitRepo.Repo, err))
		}
		path = cachePath
	}

	if path == "" {
		// empty path means configs in the same file
		path = cfgOpts.file
	}
	if !util.IsURL(path) {
		fi, err := os.Stat(path)
		if err != nil {
			if errors.Is(err, os.ErrNotExist) {
				return nil, sErrors.DependencyConfigFileNotFoundErr(path, cfgOpts.file, err)
			}
			return nil, sErrors.ConfigParsingError(fmt.Errorf("parsing dependencies for skaffold config %s: %w", cfgOpts.file, err))
		}
		if fi.IsDir() {
			path = filepath.Join(path, "skaffold.yaml")
		}
	}

	// if the current and previous configuration files are the same, then current config should be treated as a dependency config if the previous config was also a dependency config.
	// Otherwise the current config is always a dependency config if the file path is different than the previous.
	cfgOpts.isDependency = cfgOpts.isDependency || path != cfgOpts.file
	cfgOpts.file = path
	cfgOpts.selection = d.Names
	depConfigs, err := getConfigs(cfgOpts, opts, r)
	if err != nil {
		return nil, err
	}
	return depConfigs, nil
}

// cacheRepo downloads the referenced git repository to skaffold's cache if required and returns the path to the target configuration file in that repository.
func cacheRepo(g latestV1.GitInfo, opts config.SkaffoldOptions, r *record) (string, error) {
	key := fmt.Sprintf("%s@%s", g.Repo, g.Ref)
	if p, found := r.cachedRepos[key]; found {
		switch v := p.(type) {
		case string:
			return filepath.Join(v, g.Path), nil
		case error:
			return "", v
		default:
			logrus.Fatalf("unable to check download status of repo %s at ref %s", g.Repo, g.Ref)
			return "", nil
		}
	} else {
		p, err := git.SyncRepo(g, opts)
		if err != nil {
			r.cachedRepos[key] = err
			return "", err
		}
		r.cachedRepos[key] = p
		return filepath.Join(p, g.Path), nil
	}
}

// checkRevisit ensures that each config is activated with the same set of active profiles
// It returns true if this config was visited once before. It additionally returns an error if the previous visit was with a different set of active profiles.
func checkRevisit(config *latestV1.SkaffoldConfig, profiles []string, appliedProfiles map[string]string, file string, required bool, index int) (bool, error) {
	key := fmt.Sprintf("%s:%d:%t", file, index, required)
	expected := strings.Join(profiles, ",")
	// including `required` in the key implies that we search this dependency tree once for a possible match of required named configs, but also again if the current config is itself required which makes all subsequent configs also required.
	if previous, found := appliedProfiles[key]; found {
		if previous != expected {
			configID := fmt.Sprintf("index %d", index)
			if config.Metadata.Name != "" {
				configID = config.Metadata.Name
			}
			return true, sErrors.ConfigProfileConflictErr(configID, file)
		}
		return true, nil
	}
	appliedProfiles[key] = expected
	return false, nil
}

func unmatchedProfiles(activatedProfiles map[string]string, allProfiles []string) []string {
	var allActivated []string
	for _, profiles := range activatedProfiles {
		allActivated = append(allActivated, strings.Split(profiles, ",")...)
	}
	var unmatched []string
	for _, p := range allProfiles {
		if !util.StrSliceContains(allActivated, p) {
			unmatched = append(unmatched, p)
		}
	}
	return unmatched
}

func makeConfigPathAbsolute(dependentConfigPath string, currentConfigPath string) string {
	if dependentConfigPath == "" || filepath.IsAbs(dependentConfigPath) || util.IsURL(dependentConfigPath) {
		return dependentConfigPath
	}
	// if current config is either a URL or STDIN, base path should be CWD
	if util.IsURL(currentConfigPath) || currentConfigPath == "-" {
		cwd, _ := util.RealWorkDir()
		return filepath.Join(cwd, dependentConfigPath)
	}
	// dependent config path is relative to the current config path
	return filepath.Join(filepath.Dir(currentConfigPath), dependentConfigPath)
}<|MERGE_RESOLUTION|>--- conflicted
+++ resolved
@@ -217,13 +217,8 @@
 }
 
 // processEachDependency parses a config dependency with the calculated set of activated profiles.
-<<<<<<< HEAD
-func processEachDependency(d latest_v1.ConfigDependency, cfgOpts configOpts, opts config.SkaffoldOptions, r *record) (SkaffoldConfigSet, error) {
+func processEachDependency(d latestV1.ConfigDependency, cfgOpts configOpts, opts config.SkaffoldOptions, r *record) (SkaffoldConfigSet, error) {
 	path := makeConfigPathAbsolute(d.Path, cfgOpts.file)
-=======
-func processEachDependency(d latestV1.ConfigDependency, cfgOpts configOpts, opts config.SkaffoldOptions, r *record) (SkaffoldConfigSet, error) {
-	path := d.Path
->>>>>>> fb9c3522
 
 	if d.GitRepo != nil {
 		cachePath, err := cacheRepo(*d.GitRepo, opts, r)
