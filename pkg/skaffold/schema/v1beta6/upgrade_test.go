--- conflicted
+++ resolved
@@ -150,11 +150,7 @@
 	upgraded, err := pipeline.Upgrade()
 	testutil.CheckError(t, false, err)
 
-<<<<<<< HEAD
-	expected := latest.NewSkaffoldConfig()
-=======
 	expected := v1beta7.NewSkaffoldPipeline()
->>>>>>> 97b054e0
 	err = yaml.UnmarshalStrict([]byte(output), expected)
 
 	testutil.CheckErrorAndDeepEqual(t, false, err, expected, upgraded)
