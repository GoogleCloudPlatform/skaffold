/*
Copyright 2019 The Skaffold Authors

Licensed under the Apache License, Version 2.0 (the "License");
you may not use this file except in compliance with the License.
You may obtain a copy of the License at

    http://www.apache.org/licenses/LICENSE-2.0

Unless required by applicable law or agreed to in writing, software
distributed under the License is distributed on an "AS IS" BASIS,
WITHOUT WARRANTIES OR CONDITIONS OF ANY KIND, either express or implied.
See the License for the specific language governing permissions and
limitations under the License.
*/

package v1

import (
	"github.com/GoogleContainerTools/skaffold/pkg/skaffold/schema/util"
	next "github.com/GoogleContainerTools/skaffold/pkg/skaffold/schema/v2alpha1"
	pkgutil "github.com/GoogleContainerTools/skaffold/pkg/skaffold/util"
)

// Upgrade upgrades a configuration to the next version.
// Config changes from v1 to v2alpha1
// 1. Additions:
<<<<<<< HEAD
// 	  Add Volumes, VolumeMount, ConfigMapMount and SecretMount to ClusterDetails.
=======
//    PortForwardResource.Address
//    BuildpackArtifact.Env
//    KanikoArtifact.Env
>>>>>>> 8fed83d0
// 2. Removals:
// 3. No updates
func (c *SkaffoldConfig) Upgrade() (util.VersionedConfig, error) {
	var newConfig next.SkaffoldConfig

	pkgutil.CloneThroughJSON(c, &newConfig)
	if err := util.UpgradePipelines(c, &newConfig, upgradeOnePipeline); err != nil {
		return nil, err
	}
	newConfig.APIVersion = next.Version

	return &newConfig, nil
}

// Placeholder for upgrade logic
func upgradeOnePipeline(_, _ interface{}) error {
	return nil
}<|MERGE_RESOLUTION|>--- conflicted
+++ resolved
@@ -25,13 +25,9 @@
 // Upgrade upgrades a configuration to the next version.
 // Config changes from v1 to v2alpha1
 // 1. Additions:
-<<<<<<< HEAD
-// 	  Add Volumes, VolumeMount, ConfigMapMount and SecretMount to ClusterDetails.
-=======
 //    PortForwardResource.Address
 //    BuildpackArtifact.Env
 //    KanikoArtifact.Env
->>>>>>> 8fed83d0
 // 2. Removals:
 // 3. No updates
 func (c *SkaffoldConfig) Upgrade() (util.VersionedConfig, error) {
