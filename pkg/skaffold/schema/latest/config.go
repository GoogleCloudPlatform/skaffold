--- conflicted
+++ resolved
@@ -500,11 +500,7 @@
 type KubectlDeploy struct {
 	// Manifests lists the Kubernetes yaml or json manifests.
 	// Defaults to `["k8s/*.yaml"]`.
-<<<<<<< HEAD
-	Manifests []string `yaml:"manifests,omitempty" yamltags:"filepath"`
-=======
 	Manifests []string `yaml:"manifests,omitempty" skaffold:"filepath"`
->>>>>>> 11613898
 
 	// RemoteManifests lists Kubernetes manifests in remote clusters.
 	RemoteManifests []string `yaml:"remoteManifests,omitempty"`
@@ -561,11 +557,7 @@
 type KustomizeDeploy struct {
 	// KustomizePaths is the path to Kustomization files.
 	// Defaults to `["."]`.
-<<<<<<< HEAD
-	KustomizePaths []string `yaml:"paths,omitempty" yamltags:"filepath"`
-=======
 	KustomizePaths []string `yaml:"paths,omitempty" skaffold:"filepath"`
->>>>>>> 11613898
 
 	// Flags are additional flags passed to `kubectl`.
 	Flags KubectlFlags `yaml:"flags,omitempty"`
@@ -583,11 +575,7 @@
 	// By default, the Dir contains the application configurations,
 	// [kustomize config files](https://kubectl.docs.kubernetes.io/pages/examples/kustomize.html)
 	// and [declarative kpt functions](https://googlecontainertools.github.io/kpt/guides/consumer/function/#declarative-run).
-<<<<<<< HEAD
-	Dir string `yaml:"dir" yamltags:"required,filepath"`
-=======
-	Dir string `yaml:"dir" yamltags:"required" skaffold:"filepath"`
->>>>>>> 11613898
+	Dir string `yaml:"dir" yamltags:"required,filepath" skaffold:"filepath"`
 
 	// Fn adds additional configurations for `kpt fn`.
 	Fn KptFn `yaml:"fn,omitempty"`
@@ -600,11 +588,7 @@
 type KptFn struct {
 	// FnPath is the directory to discover the declarative kpt functions.
 	// If not provided, kpt deployer uses `kpt.Dir`.
-<<<<<<< HEAD
-	FnPath string `yaml:"fnPath,omitempty" yamltags:"filepath"`
-=======
 	FnPath string `yaml:"fnPath,omitempty" skaffold:"filepath"`
->>>>>>> 11613898
 
 	// Image is a kpt function image to run the configs imperatively. If provided, kpt.fn.fnPath
 	// will be ignored.
@@ -623,11 +607,7 @@
 	Mount []string `yaml:"mount,omitempty"`
 
 	// SinkDir is the directory to where the manipulated resource output is stored.
-<<<<<<< HEAD
-	SinkDir string `yaml:"sinkDir,omitempty" yamltags:"filepath"`
-=======
 	SinkDir string `yaml:"sinkDir,omitempty" skaffold:"filepath"`
->>>>>>> 11613898
 }
 
 // KptLive adds additional configurations used when calling `kpt live`.
@@ -678,17 +658,10 @@
 	Name string `yaml:"name,omitempty" yamltags:"required"`
 
 	// ChartPath is the path to the Helm chart.
-<<<<<<< HEAD
-	ChartPath string `yaml:"chartPath,omitempty" yamltags:"required,filepath"`
-
-	// ValuesFiles are the paths to the Helm `values` files.
-	ValuesFiles []string `yaml:"valuesFiles,omitempty" yamltags:"filepath"`
-=======
-	ChartPath string `yaml:"chartPath,omitempty" yamltags:"required" skaffold:"filepath"`
+	ChartPath string `yaml:"chartPath,omitempty" yamltags:"required,filepath" skaffold:"filepath"`
 
 	// ValuesFiles are the paths to the Helm `values` files.
 	ValuesFiles []string `yaml:"valuesFiles,omitempty" skaffold:"filepath"`
->>>>>>> 11613898
 
 	// ArtifactOverrides are key value pairs where the
 	// key represents the parameter used in the `--set-string` Helm CLI flag to define a container
@@ -813,11 +786,7 @@
 
 	// Workspace is the directory containing the artifact's sources.
 	// Defaults to `.`.
-<<<<<<< HEAD
-	Workspace string `yaml:"context,omitempty" yamltags:"filepath"`
-=======
 	Workspace string `yaml:"context,omitempty" skaffold:"filepath"`
->>>>>>> 11613898
 
 	// Sync *beta* lists local files synced to pods instead
 	// of triggering an image build when modified.
