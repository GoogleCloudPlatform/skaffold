/*
Copyright 2019 The Skaffold Authors

Licensed under the Apache License, Version 2.0 (the "License");
you may not use this file except in compliance with the License.
You may obtain a copy of the License at

    http://www.apache.org/licenses/LICENSE-2.0

Unless required by applicable law or agreed to in writing, software
distributed under the License is distributed on an "AS IS" BASIS,
WITHOUT WARRANTIES OR CONDITIONS OF ANY KIND, either express or implied.
See the License for the specific language governing permissions and
limitations under the License.
*/

package resource

import (
	"context"
	"errors"
	"testing"

	"github.com/GoogleContainerTools/skaffold/pkg/skaffold/runner/runcontext"
	"github.com/GoogleContainerTools/skaffold/pkg/skaffold/util"
	"github.com/GoogleContainerTools/skaffold/testutil"
)

func TestDeploymentCheckStatus(t *testing.T) {
	rolloutCmd := "kubectl --context kubecontext rollout status deployment dep --namespace test --watch=false"
	tests := []struct {
		description     string
		commands        util.Command
		expectedErr     string
		expectedDetails string
		complete        bool
	}{
		{
			description: "rollout status success",
			commands: testutil.CmdRunOut(
				rolloutCmd,
				"deployment \"dep\" successfully rolled out",
			),
			expectedDetails: "successfully rolled out",
			complete:        true,
		},
		{
			description: "resource not complete",
			commands: testutil.CmdRunOut(
				rolloutCmd,
				"Waiting for replicas to be available",
			),
			expectedDetails: "waiting for replicas to be available",
		},
		{
			description: "no output",
			commands: testutil.CmdRunOut(
				rolloutCmd,
				"",
			),
		},
		{
			description: "rollout status error",
			commands: testutil.CmdRunOutErr(
				rolloutCmd,
				"",
				errors.New("error"),
			),
			expectedErr: "error",
			complete:    true,
		},
		{
			description: "rollout kubectl client connection error",
			commands: testutil.CmdRunOutErr(
				rolloutCmd,
				"",
				errors.New("Unable to connect to the server"),
			),
			expectedErr: ErrKubectlConnection.Error(),
		},
	}

	for _, test := range tests {
		testutil.Run(t, test.description, func(t *testutil.T) {
			t.Override(&util.DefaultExecCommand, test.commands)
			r := NewDeployment("dep", "test", 0)
			runCtx := &runcontext.RunContext{
				KubeContext: "kubecontext",
			}

			r.CheckStatus(context.Background(), runCtx)
			t.CheckDeepEqual(test.complete, r.IsStatusCheckComplete())
			if test.expectedErr != "" {
				t.CheckErrorContains(test.expectedErr, r.Status().Error())
			} else {
				t.CheckDeepEqual(r.status.details, test.expectedDetails)
			}
		})
	}
}

func TestParseKubectlError(t *testing.T) {
	tests := []struct {
		description string
		err         error
		expected    string
		shouldErr   bool
	}{
		{
			description: "rollout status connection error",
			err:         errors.New("Unable to connect to the server"),
			expected:    ErrKubectlConnection.Error(),
			shouldErr:   true,
		},
		{
			description: "rollout status kubectl command killed",
			err:         errors.New("signal: killed"),
			expected:    errKubectlKilled.Error(),
			shouldErr:   true,
		},
		{
			description: "rollout status random error",
			err:         errors.New("deployment test not found"),
			expected:    "deployment test not found",
			shouldErr:   true,
		},
		{
			description: "rollout status nil error",
		},
	}
	for _, test := range tests {
		testutil.Run(t, test.description, func(t *testutil.T) {
			actual := parseKubectlRolloutError(test.err)
			t.CheckError(test.shouldErr, actual)
			if test.shouldErr {
				t.CheckErrorContains(test.expected, actual)
			}
		})
	}
}

func TestIsErrAndNotRetriable(t *testing.T) {
	tests := []struct {
		description string
		err         error
		expected    bool
	}{
		{
			description: "rollout status connection error",
			err:         ErrKubectlConnection,
		},
		{
			description: "rollout status kubectl command killed",
			err:         errKubectlKilled,
			expected:    true,
		},
		{
			description: "rollout status random error",
			err:         errors.New("deployment test not found"),
			expected:    true,
		},
		{
			description: "rollout status parent context cancelled",
			err:         context.Canceled,
			expected:    true,
		},
		{
			description: "rollout status parent context timed out",
			err:         context.DeadlineExceeded,
			expected:    true,
		},
		{
			description: "rollout status nil error",
		},
	}
	for _, test := range tests {
		testutil.Run(t, test.description, func(t *testutil.T) {
			actual := isErrAndNotRetryAble(test.err)
			t.CheckDeepEqual(test.expected, actual)
		})
	}
}

func TestReportSinceLastUpdated(t *testing.T) {
	var tests = []struct {
		description string
		message     string
		err         error
		expected    string
	}{
		{
			description: "updating an error status",
			message:     "cannot pull image",
			err:         errors.New("cannot pull image"),
			expected:    " - test-ns:deployment/test: cannot pull image",
		},
		{
			description: "updating a non error status",
			message:     "waiting for container",
			expected:    " - test-ns:deployment/test: waiting for container",
		},
	}
	for _, test := range tests {
		testutil.Run(t, test.description, func(t *testutil.T) {
			dep := NewDeployment("test", "test-ns", 1)
			dep.UpdateStatus(test.message, test.err)

			t.CheckDeepEqual(test.expected, dep.ReportSinceLastUpdated())
			t.CheckTrue(dep.status.changed)
		})
	}
}

func TestReportSinceLastUpdatedMultipleTimes(t *testing.T) {
	var tests = []struct {
		description     string
		statuses        []string
		reportStatusSeq []bool
		expected        string
	}{
		{
<<<<<<< HEAD
			description: "report first time should return status",
			times:       1,
			expected:    " - test-ns:deployment/test: cannot pull image",
=======
			description:     "report first time should return status",
			statuses:        []string{"cannot pull image"},
			reportStatusSeq: []bool{true},
			expected:        "test-ns:deployment/test: cannot pull image",
		},
		{
			description:     "report 2nd time should not return when same status",
			statuses:        []string{"cannot pull image", "cannot pull image"},
			reportStatusSeq: []bool{true, true},
			expected:        "",
>>>>>>> 08b086ca
		},
		{
			description:     "report called after multiple changes but last status was not changed.",
			statuses:        []string{"cannot pull image", "changed but not reported", "changed but not reported", "changed but not reported"},
			reportStatusSeq: []bool{true, false, false, true},
			expected:        "test-ns:deployment/test: changed but not reported",
		},
	}
	for _, test := range tests {
		testutil.Run(t, test.description, func(t *testutil.T) {
			dep := NewDeployment("test", "test-ns", 1)
			var actual string
<<<<<<< HEAD
			for i := 0; i < test.times; i++ {
				// update to same status
				dep.UpdateStatus("cannot pull image", nil)
				actual = dep.ReportSinceLastUpdated()
=======
			for i, status := range test.statuses {
				// update to same status
				dep.UpdateStatus(status, nil)
				if test.reportStatusSeq[i] {
					actual = dep.ReportSinceLastUpdated()
				}
>>>>>>> 08b086ca
			}
			t.CheckDeepEqual(test.expected, actual)
		})
	}
}<|MERGE_RESOLUTION|>--- conflicted
+++ resolved
@@ -219,47 +219,34 @@
 		expected        string
 	}{
 		{
-<<<<<<< HEAD
-			description: "report first time should return status",
-			times:       1,
-			expected:    " - test-ns:deployment/test: cannot pull image",
-=======
 			description:     "report first time should return status",
 			statuses:        []string{"cannot pull image"},
 			reportStatusSeq: []bool{true},
-			expected:        "test-ns:deployment/test: cannot pull image",
+			expected:        " - test-ns:deployment/test: cannot pull image",
 		},
 		{
 			description:     "report 2nd time should not return when same status",
 			statuses:        []string{"cannot pull image", "cannot pull image"},
 			reportStatusSeq: []bool{true, true},
 			expected:        "",
->>>>>>> 08b086ca
 		},
 		{
 			description:     "report called after multiple changes but last status was not changed.",
 			statuses:        []string{"cannot pull image", "changed but not reported", "changed but not reported", "changed but not reported"},
 			reportStatusSeq: []bool{true, false, false, true},
-			expected:        "test-ns:deployment/test: changed but not reported",
+			expected:        " - test-ns:deployment/test: changed but not reported",
 		},
 	}
 	for _, test := range tests {
 		testutil.Run(t, test.description, func(t *testutil.T) {
 			dep := NewDeployment("test", "test-ns", 1)
 			var actual string
-<<<<<<< HEAD
-			for i := 0; i < test.times; i++ {
-				// update to same status
-				dep.UpdateStatus("cannot pull image", nil)
-				actual = dep.ReportSinceLastUpdated()
-=======
 			for i, status := range test.statuses {
 				// update to same status
 				dep.UpdateStatus(status, nil)
 				if test.reportStatusSeq[i] {
 					actual = dep.ReportSinceLastUpdated()
 				}
->>>>>>> 08b086ca
 			}
 			t.CheckDeepEqual(test.expected, actual)
 		})
