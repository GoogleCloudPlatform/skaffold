--- conflicted
+++ resolved
@@ -53,12 +53,8 @@
 			KubeContext: runCtx.KubeContext,
 			Flags:       runCtx.Cfg.Deploy.KubectlDeploy.Flags,
 		},
-<<<<<<< HEAD
-		defaultRepo:        ctx.DefaultRepo,
-		insecureRegistries: ctx.InsecureRegistries,
-=======
-		defaultRepo: runCtx.DefaultRepo,
->>>>>>> dd0eb852
+		defaultRepo:        runCtx.DefaultRepo,
+		insecureRegistries: runCtx.InsecureRegistries,
 	}
 }
 
