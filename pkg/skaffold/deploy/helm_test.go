--- conflicted
+++ resolved
@@ -1204,7 +1204,6 @@
 	}
 }
 
-<<<<<<< HEAD
 func TestWriteBuildArtifacts(t *testing.T) {
 	tests := []struct {
 		description string
@@ -1260,32 +1259,20 @@
 	}
 	for _, test := range tests {
 		testutil.Run(t, test.description, func(t *testutil.T) {
-			h := NewHelmDeployer(makeRunContext(testDeployConfig, false), nil)
+			h := NewHelmDeployer(&helmConfig{
+				helm: testDeployConfig,
+			}, nil)
 			result := h.generateSkaffoldDebugFilter(test.buildFile)
 			t.CheckDeepEqual(test.result, result)
 		})
 	}
 }
 
-func makeRunContext(deploy latest.HelmDeploy, force bool) *runcontext.RunContext {
-	pipeline := latest.Pipeline{}
-	pipeline.Deploy.DeployType.HelmDeploy = &deploy
-
-	return &runcontext.RunContext{
-		Cfg:         pipeline,
-		KubeContext: testKubeContext,
-		Opts: config.SkaffoldOptions{
-			KubeConfig: testKubeConfig,
-			Force:      force,
-		},
-	}
-=======
 type helmConfig struct {
 	runcontext.RunContext // Embedded to provide the default values.
 	namespace             string
 	force                 bool
 	helm                  latest.HelmDeploy
->>>>>>> 9cd560bb
 }
 
 func (c *helmConfig) ForceDeploy() bool        { return c.force }
