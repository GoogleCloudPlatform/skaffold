/*
Copyright 2019 The Skaffold Authors

Licensed under the Apache License, Version 2.0 (the "License");
you may not use this file except in compliance with the License.
You may obtain a copy of the License at

    http://www.apache.org/licenses/LICENSE-2.0

Unless required by applicable law or agreed to in writing, software
distributed under the License is distributed on an "AS IS" BASIS,
WITHOUT WARRANTIES OR CONDITIONS OF ANY KIND, either express or implied.
See the License for the specific language governing permissions and
limitations under the License.
*/

package deploy

import (
	"context"
	"fmt"
	"io"
	"strings"
	"sync"
	"sync/atomic"
	"time"

	"github.com/pkg/errors"
	"github.com/sirupsen/logrus"
	metav1 "k8s.io/apimachinery/pkg/apis/meta/v1"
	"k8s.io/client-go/kubernetes"

	"github.com/GoogleContainerTools/skaffold/pkg/skaffold/color"
	"github.com/GoogleContainerTools/skaffold/pkg/skaffold/deploy/resource"
	pkgkubernetes "github.com/GoogleContainerTools/skaffold/pkg/skaffold/kubernetes"
	"github.com/GoogleContainerTools/skaffold/pkg/skaffold/runner/runcontext"
)

var (
	defaultStatusCheckDeadline = time.Duration(10) * time.Minute

	// Poll period for checking set to 100 milliseconds
	defaultPollPeriodInMilliseconds = 100

	// report resource status for pending resources 0.5 second.
	reportStatusTime = 500 * time.Millisecond
)

const (
	tabHeader = " -"
)

type counter struct {
	total   int
	pending int32
}

func StatusCheck(ctx context.Context, defaultLabeller *DefaultLabeller, runCtx *runcontext.RunContext, out io.Writer) error {
	client, err := pkgkubernetes.Client()
	if err != nil {
		return errors.Wrap(err, "getting kubernetes client")
	}

	deadline := getDeadline(runCtx.Cfg.Deploy.StatusCheckDeadlineSeconds)
	deployments, err := getDeployments(client, runCtx.Opts.Namespace, defaultLabeller, deadline)
	if err != nil {
		return errors.Wrap(err, "could not fetch deployments")
	}

	wg := sync.WaitGroup{}

	c := newCounter(len(deployments))

	for _, d := range deployments {
		wg.Add(1)
		go func(d Resource) {
			defer wg.Done()
			pollResourceStatus(ctx, runCtx, d)
			pending := c.markProcessed()
			printStatusCheckSummary(out, d, pending, c.total)
		}(d)
	}

	// Retrieve pending resource states
	go func() {
		printResourceStatus(ctx, out, deployments, deadline)
	}()

	// Wait for all deployment status to be fetched
	wg.Wait()
	return getSkaffoldDeployStatus(deployments)
}

func getDeployments(client kubernetes.Interface, ns string, l *DefaultLabeller, deadlineDuration time.Duration) ([]Resource, error) {
	deps, err := client.AppsV1().Deployments(ns).List(metav1.ListOptions{
		LabelSelector: l.RunIDKeyValueString(),
	})
	if err != nil {
		return nil, errors.Wrap(err, "could not fetch deployments")
	}

	deployments := make([]Resource, 0, len(deps.Items))
	for _, d := range deps.Items {
		var deadline time.Duration
		if d.Spec.ProgressDeadlineSeconds == nil || *d.Spec.ProgressDeadlineSeconds > int32(deadlineDuration.Seconds()) {
			deadline = deadlineDuration
		} else {
			deadline = time.Duration(*d.Spec.ProgressDeadlineSeconds) * time.Second
		}
		deployments = append(deployments, resource.NewDeployment(d.Name, d.Namespace, deadline))
	}

	return deployments, nil
}

func pollResourceStatus(ctx context.Context, runCtx *runcontext.RunContext, r Resource) {
	pollDuration := time.Duration(defaultPollPeriodInMilliseconds) * time.Millisecond
	// Add poll duration to account for one last attempt after progressDeadlineSeconds.
	timeoutContext, cancel := context.WithTimeout(ctx, r.Deadline()+pollDuration)
<<<<<<< HEAD
	logrus.Debugf("checking status %s", r.String())
=======
	logrus.Debugf("checking status %s", r)
>>>>>>> a7a10932
	defer cancel()
	for {
		select {
		case <-timeoutContext.Done():
<<<<<<< HEAD
			r.DeadlineExpired()
			return
		case <-time.After(pollDuration):
			r.CheckStatus(timeoutContext, runCtx)
			if r.IsDone() {
=======
			r.UpdateStatus(timeoutContext.Err().Error(), timeoutContext.Err())
			return
		case <-time.After(pollDuration):
			r.CheckStatus(timeoutContext, runCtx)
			if r.IsStatusComplete() {
>>>>>>> a7a10932
				return
			}
		}
	}
}

func getSkaffoldDeployStatus(resources []Resource) error {
	var errorStrings []string
	for _, r := range resources {
		if err := r.Status().Error(); err != nil {
			errorStrings = append(errorStrings, fmt.Sprintf("resource %s failed due to %s", r, err.Error()))
		}
	}
	if len(errorStrings) == 0 {
		return nil
	}
<<<<<<< HEAD
	return fmt.Errorf("following resources are not stable:\n%s", strings.Join(errorStrings, "\n"))
=======
	return fmt.Errorf("following deployments are not stable:\n%s", strings.Join(errorStrings, "\n"))
>>>>>>> a7a10932
}

func getDeadline(d int) time.Duration {
	if d > 0 {
		return time.Duration(d) * time.Second
	}
	return defaultStatusCheckDeadline
}

func printStatusCheckSummary(out io.Writer, r Resource, pending int, total int) {
	status := fmt.Sprintf("%s %s", tabHeader, r)
	if err := r.Status().Error(); err != nil {
		status = fmt.Sprintf("%s failed.%s Error: %s.",
			status,
			trimNewLine(getPendingMessage(pending, total)),
			trimNewLine(err.Error()),
		)
	} else {
		status = fmt.Sprintf("%s is ready.%s", status, getPendingMessage(pending, total))
	}
	color.Default.Fprintln(out, status)
}

// Print resource statuses until all status check are completed or context is cancelled.
func printResourceStatus(ctx context.Context, out io.Writer, resources []Resource, deadline time.Duration) {
	timeoutContext, cancel := context.WithTimeout(ctx, deadline)
	defer cancel()
	for {
		var allResourcesCheckComplete bool
		select {
		case <-timeoutContext.Done():
			return
		case <-time.After(reportStatusTime):
			allResourcesCheckComplete = printStatus(resources, out)
		}
		if allResourcesCheckComplete {
			return
		}
	}
}

func printStatus(resources []Resource, out io.Writer) bool {
	allResourcesCheckComplete := true
<<<<<<< HEAD
	for _, r := range resources {
		if r.IsDone() {
=======
	for _, d := range deps {
		if d.IsStatusComplete() {
>>>>>>> a7a10932
			continue
		}
		allResourcesCheckComplete = false
		if str := r.ReportSinceLastUpdated(); str != "" {
			color.Default.Fprintln(out, tabHeader, trimNewLine(str))
		}
	}
	return allResourcesCheckComplete
}

func getPendingMessage(pending int, total int) string {
	if pending > 0 {
		return fmt.Sprintf(" [%d/%d deployment(s) still pending]", pending, total)
	}
	return ""
}

func trimNewLine(msg string) string {
	return strings.TrimSuffix(msg, "\n")
}

func newCounter(i int) *counter {
	return &counter{
		total:   i,
		pending: int32(i),
	}
}

func (c *counter) markProcessed() int {
	return int(atomic.AddInt32(&c.pending, -1))
}<|MERGE_RESOLUTION|>--- conflicted
+++ resolved
@@ -117,28 +117,16 @@
 	pollDuration := time.Duration(defaultPollPeriodInMilliseconds) * time.Millisecond
 	// Add poll duration to account for one last attempt after progressDeadlineSeconds.
 	timeoutContext, cancel := context.WithTimeout(ctx, r.Deadline()+pollDuration)
-<<<<<<< HEAD
-	logrus.Debugf("checking status %s", r.String())
-=======
 	logrus.Debugf("checking status %s", r)
->>>>>>> a7a10932
 	defer cancel()
 	for {
 		select {
 		case <-timeoutContext.Done():
-<<<<<<< HEAD
-			r.DeadlineExpired()
-			return
-		case <-time.After(pollDuration):
-			r.CheckStatus(timeoutContext, runCtx)
-			if r.IsDone() {
-=======
 			r.UpdateStatus(timeoutContext.Err().Error(), timeoutContext.Err())
 			return
 		case <-time.After(pollDuration):
 			r.CheckStatus(timeoutContext, runCtx)
 			if r.IsStatusComplete() {
->>>>>>> a7a10932
 				return
 			}
 		}
@@ -155,11 +143,7 @@
 	if len(errorStrings) == 0 {
 		return nil
 	}
-<<<<<<< HEAD
 	return fmt.Errorf("following resources are not stable:\n%s", strings.Join(errorStrings, "\n"))
-=======
-	return fmt.Errorf("following deployments are not stable:\n%s", strings.Join(errorStrings, "\n"))
->>>>>>> a7a10932
 }
 
 func getDeadline(d int) time.Duration {
@@ -203,13 +187,8 @@
 
 func printStatus(resources []Resource, out io.Writer) bool {
 	allResourcesCheckComplete := true
-<<<<<<< HEAD
 	for _, r := range resources {
-		if r.IsDone() {
-=======
-	for _, d := range deps {
-		if d.IsStatusComplete() {
->>>>>>> a7a10932
+		if r.IsStatusComplete() {
 			continue
 		}
 		allResourcesCheckComplete = false
