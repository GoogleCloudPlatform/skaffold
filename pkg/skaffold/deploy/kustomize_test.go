/*
Copyright 2019 The Skaffold Authors

Licensed under the Apache License, Version 2.0 (the "License");
you may not use this file except in compliance with the License.
You may obtain a copy of the License at

    http://www.apache.org/licenses/LICENSE-2.0

Unless required by applicable law or agreed to in writing, software
distributed under the License is distributed on an "AS IS" BASIS,
WITHOUT WARRANTIES OR CONDITIONS OF ANY KIND, either express or implied.
See the License for the specific language governing permissions and
limitations under the License.
*/

package deploy

import (
	"bytes"
	"context"
	"errors"
	"io/ioutil"
	"path/filepath"
	"testing"
	"time"

	"github.com/GoogleContainerTools/skaffold/pkg/skaffold/build"
	"github.com/GoogleContainerTools/skaffold/pkg/skaffold/config"
	"github.com/GoogleContainerTools/skaffold/pkg/skaffold/runner/runcontext"
	"github.com/GoogleContainerTools/skaffold/pkg/skaffold/schema/latest"
	"github.com/GoogleContainerTools/skaffold/pkg/skaffold/util"
	"github.com/GoogleContainerTools/skaffold/testutil"
)

func TestKustomizeDeploy(t *testing.T) {
	tests := []struct {
<<<<<<< HEAD
		description        string
		cfg                *latest.KustomizeDeploy
		builds             []build.Artifact
		commands           util.Command
		shouldErr          bool
		forceDeploy        bool
		kustomizeCmdAbsent bool
=======
		description string
		kustomize   latest.KustomizeDeploy
		builds      []build.Artifact
		commands    util.Command
		shouldErr   bool
		forceDeploy bool
>>>>>>> 9cd560bb
	}{
		{
			description: "no manifest",
			kustomize: latest.KustomizeDeploy{
				KustomizePaths: []string{"."},
			},
			commands: testutil.
				CmdRunOut("kubectl version --client -ojson", kubectlVersion112).
				AndRunOut("kustomize build .", ""),
		},
		{
			description: "deploy success",
			kustomize: latest.KustomizeDeploy{
				KustomizePaths: []string{"."},
			},
			commands: testutil.
				CmdRunOut("kubectl version --client -ojson", kubectlVersion112).
				AndRunOut("kustomize build .", deploymentWebYAML).
				AndRunInputOut("kubectl --context kubecontext --namespace testNamespace get -f - --ignore-not-found -ojson", deploymentWebYAMLv1, "").
				AndRun("kubectl --context kubecontext --namespace testNamespace apply -f - --force --grace-period=0"),
			builds: []build.Artifact{{
				ImageName: "leeroy-web",
				Tag:       "leeroy-web:v1",
			}},
			forceDeploy: true,
		},
		{
			description: "deploy success with multiple kustomizations",
			kustomize: latest.KustomizeDeploy{
				KustomizePaths: []string{"a", "b"},
			},
			commands: testutil.
				CmdRunOut("kubectl version --client -ojson", kubectlVersion112).
				AndRunOut("kustomize build a", deploymentWebYAML).
				AndRunOut("kustomize build b", deploymentAppYAML).
				AndRunInputOut("kubectl --context kubecontext --namespace testNamespace get -f - --ignore-not-found -ojson", deploymentWebYAMLv1+"\n---\n"+deploymentAppYAMLv1, "").
				AndRun("kubectl --context kubecontext --namespace testNamespace apply -f - --force --grace-period=0"),
			builds: []build.Artifact{
				{
					ImageName: "leeroy-web",
					Tag:       "leeroy-web:v1",
				},
				{
					ImageName: "leeroy-app",
					Tag:       "leeroy-app:v1",
				},
			},
			forceDeploy: true,
		},
		{
			description: "built-in kubectl kustomize",
			cfg: &latest.KustomizeDeploy{
				KustomizePaths: []string{"a", "b"},
			},
			commands: testutil.
				CmdRunOut("kubectl version --client -ojson", kubectlVersion118).
				AndRunOut("kubectl --context kubecontext --namespace testNamespace kustomize a", deploymentWebYAML).
				AndRunOut("kubectl --context kubecontext --namespace testNamespace kustomize b", deploymentAppYAML).
				AndRun("kubectl --context kubecontext --namespace testNamespace apply -f - --force --grace-period=0"),
			builds: []build.Artifact{
				{
					ImageName: "leeroy-web",
					Tag:       "leeroy-web:123",
				},
				{
					ImageName: "leeroy-app",
					Tag:       "leeroy-app:123",
				},
			},
			forceDeploy:        true,
			kustomizeCmdAbsent: true,
		},
	}

	mockKustomizeCheck := func() bool {
		return false
	}

	for _, test := range tests {
		testutil.Run(t, test.description, func(t *testutil.T) {
			t.Override(&util.DefaultExecCommand, test.commands)
			if test.kustomizeCmdAbsent {
				t.Override(&kustomizeBinaryCheck, mockKustomizeCheck)
			}
			t.NewTempDir().
				Chdir()

			k := NewKustomizeDeployer(&kustomizeConfig{
				workingDir: ".",
				force:      test.forceDeploy,
				waitForDeletions: config.WaitForDeletions{
					Enabled: true,
					Delay:   0 * time.Second,
					Max:     10 * time.Second,
				},
				kustomize: test.kustomize,
			}, nil)
			_, err := k.Deploy(context.Background(), ioutil.Discard, test.builds)

			t.CheckError(test.shouldErr, err)
		})
	}
}

func TestKustomizeCleanup(t *testing.T) {
	tmpDir := testutil.NewTempDir(t)

	tests := []struct {
		description string
		kustomize   latest.KustomizeDeploy
		commands    util.Command
		shouldErr   bool
	}{
		{
			description: "cleanup success",
			kustomize: latest.KustomizeDeploy{
				KustomizePaths: []string{tmpDir.Root()},
			},
			commands: testutil.
				CmdRunOut("kustomize build "+tmpDir.Root(), deploymentWebYAML).
				AndRun("kubectl --context kubecontext --namespace testNamespace delete --ignore-not-found=true -f -"),
		},
		{
			description: "cleanup success with multiple kustomizations",
			kustomize: latest.KustomizeDeploy{
				KustomizePaths: tmpDir.Paths("a", "b"),
			},
			commands: testutil.
				CmdRunOut("kustomize build "+tmpDir.Path("a"), deploymentWebYAML).
				AndRunOut("kustomize build "+tmpDir.Path("b"), deploymentAppYAML).
				AndRun("kubectl --context kubecontext --namespace testNamespace delete --ignore-not-found=true -f -"),
		},
		{
			description: "cleanup error",
			kustomize: latest.KustomizeDeploy{
				KustomizePaths: []string{tmpDir.Root()},
			},
			commands: testutil.
				CmdRunOut("kustomize build "+tmpDir.Root(), deploymentWebYAML).
				AndRunErr("kubectl --context kubecontext --namespace testNamespace delete --ignore-not-found=true -f -", errors.New("BUG")),
			shouldErr: true,
		},
		{
			description: "fail to read manifests",
			kustomize: latest.KustomizeDeploy{
				KustomizePaths: []string{tmpDir.Root()},
			},
			commands: testutil.
				CmdRunOutErr("kustomize build "+tmpDir.Root(), "", errors.New("BUG")),
			shouldErr: true,
		},
	}
	for _, test := range tests {
		testutil.Run(t, test.description, func(t *testutil.T) {
			t.Override(&util.DefaultExecCommand, test.commands)

			k := NewKustomizeDeployer(&kustomizeConfig{
				workingDir: tmpDir.Root(),
				kustomize:  test.kustomize,
			}, nil)
			err := k.Cleanup(context.Background(), ioutil.Discard)

			t.CheckError(test.shouldErr, err)
		})
	}
}

func TestDependenciesForKustomization(t *testing.T) {
	tests := []struct {
		description    string
		expected       []string
		shouldErr      bool
		createFiles    map[string]string
		kustomizations map[string]string
	}{
		{
			description:    "resources",
			kustomizations: map[string]string{"kustomization.yaml": `resources: [pod1.yaml, path/pod2.yaml]`},
			expected:       []string{"kustomization.yaml", "path/pod2.yaml", "pod1.yaml"},
			createFiles: map[string]string{
				"pod1.yaml":      "",
				"path/pod2.yaml": "",
			},
		},
		{
			description: "extended patches with paths",
			kustomizations: map[string]string{"kustomization.yaml": `patches:
- path: patch1.yaml
  target:
    kind: Deployment`},
			expected: []string{"kustomization.yaml", "patch1.yaml"},
		},
		{
			description: "extended patches with inline",
			kustomizations: map[string]string{"kustomization.yaml": `patches:
- patch: |-
    inline: patch
  target:
    kind: Deployment`},
			expected: []string{"kustomization.yaml"},
		},
		{
			description:    "patches legacy",
			kustomizations: map[string]string{"kustomization.yaml": `patches: [patch1.yaml, path/patch2.yaml]`},
			expected:       []string{"kustomization.yaml", "patch1.yaml", "path/patch2.yaml"},
		},
		{
			description:    "patchesStrategicMerge",
			kustomizations: map[string]string{"kustomization.yaml": `patchesStrategicMerge: [patch1.yaml, "patch2.yaml", 'path/patch3.yaml']`},
			expected:       []string{"kustomization.yaml", "patch1.yaml", "patch2.yaml", "path/patch3.yaml"},
		},
		{
			description: "inline patchesStrategicMerge",
			kustomizations: map[string]string{"kustomization.yaml": `patchesStrategicMerge:
- |-
 apiVersion: v1`},
			expected: []string{"kustomization.yaml"},
		},
		{
			description:    "crds",
			kustomizations: map[string]string{"kustomization.yaml": `patches: [crd1.yaml, path/crd2.yaml]`},
			expected:       []string{"crd1.yaml", "kustomization.yaml", "path/crd2.yaml"},
		},
		{
			description: "patches json 6902",
			kustomizations: map[string]string{"kustomization.yaml": `patchesJson6902:
- path: patch1.json
- path: path/patch2.json`},
			expected: []string{"kustomization.yaml", "patch1.json", "path/patch2.json"},
		},
		{
			description: "ignore patch without path",
			kustomizations: map[string]string{"kustomization.yaml": `patchesJson6902:
- patch: |-
    - op: replace
      path: /path
      value: any`},
			expected: []string{"kustomization.yaml"},
		},
		{
			description: "configMapGenerator",
			kustomizations: map[string]string{"kustomization.yaml": `configMapGenerator:
- files: [app1.properties]
- files: [app2.properties, app3.properties]
- env: app1.env
- envs: [app2.env, app3.env]`},
			expected: []string{"app1.env", "app1.properties", "app2.env", "app2.properties", "app3.env", "app3.properties", "kustomization.yaml"},
		},
		{
			description: "secretGenerator",
			kustomizations: map[string]string{"kustomization.yaml": `secretGenerator:
- files: [secret1.file]
- files: [secret2.file, secret3.file]
- env: secret1.env
- envs: [secret2.env, secret3.env]`},
			expected: []string{"kustomization.yaml", "secret1.env", "secret1.file", "secret2.env", "secret2.file", "secret3.env", "secret3.file"},
		},
		{
			description:    "base exists locally",
			kustomizations: map[string]string{"kustomization.yaml": `bases: [base]`},
			expected:       []string{"base/app.yaml", "base/kustomization.yaml", "kustomization.yaml"},
			createFiles: map[string]string{
				"base/kustomization.yaml": `resources: [app.yaml]`,
				"base/app.yaml":           "",
			},
		},
		{
			description:    "missing base locally",
			kustomizations: map[string]string{"kustomization.yaml": `bases: [missing-or-remote-base]`},
			expected:       []string{"kustomization.yaml"},
		},
		{
			description:    "local kustomization resource",
			kustomizations: map[string]string{"kustomization.yaml": `resources: [app.yaml, base]`},
			expected:       []string{"app.yaml", "base/app.yaml", "base/kustomization.yaml", "kustomization.yaml"},
			createFiles: map[string]string{
				"app.yaml":                "",
				"base/kustomization.yaml": `resources: [app.yaml]`,
				"base/app.yaml":           "",
			},
		},
		{
			description:    "missing local kustomization resource",
			kustomizations: map[string]string{"kustomization.yaml": `resources: [app.yaml, missing-or-remote-base]`},
			expected:       []string{"app.yaml", "kustomization.yaml"},
			createFiles: map[string]string{
				"app.yaml": "",
			},
		},
		{
			description:    "mixed resource types",
			kustomizations: map[string]string{"kustomization.yaml": `resources: [app.yaml, missing-or-remote-base, base]`},
			expected:       []string{"app.yaml", "base/app.yaml", "base/kustomization.yaml", "kustomization.yaml"},
			createFiles: map[string]string{
				"app.yaml":                "",
				"base/kustomization.yaml": `resources: [app.yaml]`,
				"base/app.yaml":           "",
			},
		},
		{
			description:    "alt config name: kustomization.yml",
			kustomizations: map[string]string{"kustomization.yml": `resources: [app.yaml]`},
			expected:       []string{"app.yaml", "kustomization.yml"},
			createFiles: map[string]string{
				"app.yaml": "",
			},
		},
		{
			description:    "alt config name: Kustomization",
			kustomizations: map[string]string{"Kustomization": `resources: [app.yaml]`},
			expected:       []string{"Kustomization", "app.yaml"},
			createFiles: map[string]string{
				"app.yaml": "",
			},
		},
		{
			description:    "mixture of config names",
			kustomizations: map[string]string{"Kustomization": `resources: [app.yaml, base1, base2]`},
			expected:       []string{"Kustomization", "app.yaml", "base1/app.yaml", "base1/kustomization.yml", "base2/app.yaml", "base2/kustomization.yaml"},
			createFiles: map[string]string{
				"app.yaml":                 "",
				"base1/kustomization.yml":  `resources: [app.yaml]`,
				"base1/app.yaml":           "",
				"base2/kustomization.yaml": `resources: [app.yaml]`,
				"base2/app.yaml":           "",
			},
		},
		{
			description: "multiple kustomizations",
			kustomizations: map[string]string{
				"a/kustomization.yaml": `resources: [../base1]`,
				"b/Kustomization":      `resources: [../base2]`,
			},
			expected: []string{"a/kustomization.yaml", "b/Kustomization", "base1/app.yaml", "base1/kustomization.yml", "base2/app.yaml", "base2/kustomization.yaml"},
			createFiles: map[string]string{
				"base1/kustomization.yml":  `resources: [app.yaml]`,
				"base1/app.yaml":           "",
				"base2/kustomization.yaml": `resources: [app.yaml]`,
				"base2/app.yaml":           "",
			},
		},
		{
			description: "remote or missing root kustomization config",
			expected:    []string{},
		},
	}
	for _, test := range tests {
		testutil.Run(t, test.description, func(t *testutil.T) {
			tmpDir := t.NewTempDir()

			var kustomizePaths []string
			for path, contents := range test.kustomizations {
				tmpDir.Write(path, contents)
				kustomizePaths = append(kustomizePaths, filepath.Dir(tmpDir.Path(path)))
			}

			for path, contents := range test.createFiles {
				tmpDir.Write(path, contents)
			}

			k := NewKustomizeDeployer(&kustomizeConfig{
				kustomize: latest.KustomizeDeploy{
					KustomizePaths: kustomizePaths,
				},
			}, nil)
			deps, err := k.Dependencies()

			t.CheckErrorAndDeepEqual(test.shouldErr, err, tmpDir.Paths(test.expected...), deps)
		})
	}
}

func TestKustomizeBuildCommandArgs(t *testing.T) {
	tests := []struct {
		description   string
		buildArgs     []string
		kustomizePath string
		expectedArgs  []string
	}{
		{
			description:   "no BuildArgs, empty KustomizePaths ",
			buildArgs:     []string{},
			kustomizePath: "",
			expectedArgs:  nil,
		},
		{
			description:   "One BuildArg, empty KustomizePaths",
			buildArgs:     []string{"--foo"},
			kustomizePath: "",
			expectedArgs:  []string{"--foo"},
		},
		{
			description:   "no BuildArgs, non-empty KustomizePaths",
			buildArgs:     []string{},
			kustomizePath: "foo",
			expectedArgs:  []string{"foo"},
		},
		{
			description:   "One BuildArg, non-empty KustomizePaths",
			buildArgs:     []string{"--foo"},
			kustomizePath: "bar",
			expectedArgs:  []string{"--foo", "bar"},
		},
		{
			description:   "Multiple BuildArg, empty KustomizePaths",
			buildArgs:     []string{"--foo", "--bar"},
			kustomizePath: "",
			expectedArgs:  []string{"--foo", "--bar"},
		},
		{
			description:   "Multiple BuildArg with spaces, empty KustomizePaths",
			buildArgs:     []string{"--foo bar", "--baz"},
			kustomizePath: "",
			expectedArgs:  []string{"--foo", "bar", "--baz"},
		},
		{
			description:   "Multiple BuildArg with spaces, non-empty KustomizePaths",
			buildArgs:     []string{"--foo bar", "--baz"},
			kustomizePath: "barfoo",
			expectedArgs:  []string{"--foo", "bar", "--baz", "barfoo"},
		},
		{
			description:   "Multiple BuildArg no spaces, non-empty KustomizePaths",
			buildArgs:     []string{"--foo", "bar", "--baz"},
			kustomizePath: "barfoo",
			expectedArgs:  []string{"--foo", "bar", "--baz", "barfoo"},
		},
	}

	for _, test := range tests {
		testutil.Run(t, test.description, func(t *testutil.T) {
			args := buildCommandArgs(test.buildArgs, test.kustomizePath)
			t.CheckDeepEqual(test.expectedArgs, args)
		})
	}
}

func TestKustomizeRender(t *testing.T) {
	type kustomizationCall struct {
		folder      string
		buildResult string
	}
	tests := []struct {
		description    string
		builds         []build.Artifact
		labels         map[string]string
		kustomizations []kustomizationCall
		expected       string
		shouldErr      bool
	}{
		{
			description: "single kustomization",
			builds: []build.Artifact{
				{
					ImageName: "gcr.io/project/image1",
					Tag:       "gcr.io/project/image1:tag1",
				},
				{
					ImageName: "gcr.io/project/image2",
					Tag:       "gcr.io/project/image2:tag2",
				},
			},
			kustomizations: []kustomizationCall{
				{
					folder: ".",
					buildResult: `apiVersion: v1
kind: Pod
metadata:
  namespace: default
spec:
  containers:
  - image: gcr.io/project/image1
    name: image1
  - image: gcr.io/project/image2
    name: image2
`,
				},
			},
			expected: `apiVersion: v1
kind: Pod
metadata:
  namespace: default
spec:
  containers:
  - image: gcr.io/project/image1:tag1
    name: image1
  - image: gcr.io/project/image2:tag2
    name: image2
`,
		},
		{
			description: "single kustomization with user labels",
			builds: []build.Artifact{
				{
					ImageName: "gcr.io/project/image1",
					Tag:       "gcr.io/project/image1:tag1",
				},
				{
					ImageName: "gcr.io/project/image2",
					Tag:       "gcr.io/project/image2:tag2",
				},
			},
			labels: map[string]string{"user/label": "test"},
			kustomizations: []kustomizationCall{
				{
					folder: ".",
					buildResult: `apiVersion: v1
kind: Pod
metadata:
  namespace: default
spec:
  containers:
  - image: gcr.io/project/image1
    name: image1
  - image: gcr.io/project/image2
    name: image2
`,
				},
			},
			expected: `apiVersion: v1
kind: Pod
metadata:
  labels:
    user/label: test
  namespace: default
spec:
  containers:
  - image: gcr.io/project/image1:tag1
    name: image1
  - image: gcr.io/project/image2:tag2
    name: image2
`,
		},
		{
			description: "multiple kustomizations",
			builds: []build.Artifact{
				{
					ImageName: "gcr.io/project/image1",
					Tag:       "gcr.io/project/image1:tag1",
				},
				{
					ImageName: "gcr.io/project/image2",
					Tag:       "gcr.io/project/image2:tag2",
				},
			},
			kustomizations: []kustomizationCall{
				{
					folder: "a",
					buildResult: `apiVersion: v1
kind: Pod
metadata:
  namespace: default
spec:
  containers:
  - image: gcr.io/project/image1
    name: image1
`,
				},
				{
					folder: "b",
					buildResult: `apiVersion: v1
kind: Pod
metadata:
  namespace: default
spec:
  containers:
  - image: gcr.io/project/image2
    name: image2
`,
				},
			},
			expected: `apiVersion: v1
kind: Pod
metadata:
  namespace: default
spec:
  containers:
  - image: gcr.io/project/image1:tag1
    name: image1
---
apiVersion: v1
kind: Pod
metadata:
  namespace: default
spec:
  containers:
  - image: gcr.io/project/image2:tag2
    name: image2
`,
		},
	}
	for _, test := range tests {
		testutil.Run(t, test.description, func(t *testutil.T) {
			var kustomizationPaths []string
			fakeCmd := testutil.
				CmdRunOut("kubectl version --client -ojson", kubectlVersion112)
			for _, kustomizationCall := range test.kustomizations {
				fakeCmd.AndRunOut("kustomize build "+kustomizationCall.folder, kustomizationCall.buildResult)
				kustomizationPaths = append(kustomizationPaths, kustomizationCall.folder)
			}
			t.Override(&util.DefaultExecCommand, fakeCmd)
			t.NewTempDir().Chdir()

			k := NewKustomizeDeployer(&kustomizeConfig{
				workingDir: ".",
				kustomize: latest.KustomizeDeploy{
					KustomizePaths: kustomizationPaths,
				},
			}, test.labels)
			var b bytes.Buffer
			err := k.Render(context.Background(), &b, test.builds, true, "")

			t.CheckError(test.shouldErr, err)
			t.CheckDeepEqual(test.expected, b.String())
		})
	}
}

type kustomizeConfig struct {
	runcontext.RunContext // Embedded to provide the default values.
	force                 bool
	workingDir            string
	waitForDeletions      config.WaitForDeletions
	kustomize             latest.KustomizeDeploy
}

func (c *kustomizeConfig) ForceDeploy() bool                         { return c.force }
func (c *kustomizeConfig) WaitForDeletions() config.WaitForDeletions { return c.waitForDeletions }
func (c *kustomizeConfig) WorkingDir() string                        { return c.workingDir }
func (c *kustomizeConfig) GetKubeContext() string                    { return testKubeContext }
func (c *kustomizeConfig) GetKubeNamespace() string                  { return testNamespace }
func (c *kustomizeConfig) Pipeline() latest.Pipeline {
	var pipeline latest.Pipeline
	pipeline.Deploy.DeployType.KustomizeDeploy = &c.kustomize
	return pipeline
}<|MERGE_RESOLUTION|>--- conflicted
+++ resolved
@@ -35,22 +35,13 @@
 
 func TestKustomizeDeploy(t *testing.T) {
 	tests := []struct {
-<<<<<<< HEAD
 		description        string
-		cfg                *latest.KustomizeDeploy
+		kustomize          latest.KustomizeDeploy
 		builds             []build.Artifact
 		commands           util.Command
 		shouldErr          bool
 		forceDeploy        bool
 		kustomizeCmdAbsent bool
-=======
-		description string
-		kustomize   latest.KustomizeDeploy
-		builds      []build.Artifact
-		commands    util.Command
-		shouldErr   bool
-		forceDeploy bool
->>>>>>> 9cd560bb
 	}{
 		{
 			description: "no manifest",
