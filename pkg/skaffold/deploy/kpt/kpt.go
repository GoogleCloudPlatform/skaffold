/*
Copyright 2020 The Skaffold Authors

Licensed under the Apache License, Version 2.0 (the "License");
you may not use this file except in compliance with the License.
You may obtain a copy of the License at

    http://www.apache.org/licenses/LICENSE-2.0

Unless required by applicable law or agreed to in writing, software
distributed under the License is distributed on an "AS IS" BASIS,
WITHOUT WARRANTIES OR CONDITIONS OF ANY KIND, either express or implied.
See the License for the specific language governing permissions and
limitations under the License.
*/

package kpt

import (
	"bytes"
	"context"
	"errors"
	"fmt"
	"io"
	"os"
	"os/exec"
	"path/filepath"
	"regexp"
	"strings"

	"k8s.io/apimachinery/pkg/apis/meta/v1/unstructured"
	"sigs.k8s.io/kustomize/kyaml/fn/framework"
	k8syaml "sigs.k8s.io/yaml"

	"github.com/GoogleContainerTools/skaffold/pkg/skaffold/build"
	"github.com/GoogleContainerTools/skaffold/pkg/skaffold/config"
	"github.com/GoogleContainerTools/skaffold/pkg/skaffold/deploy/kustomize"
	"github.com/GoogleContainerTools/skaffold/pkg/skaffold/deploy/types"
	deployutil "github.com/GoogleContainerTools/skaffold/pkg/skaffold/deploy/util"
	"github.com/GoogleContainerTools/skaffold/pkg/skaffold/event"
	"github.com/GoogleContainerTools/skaffold/pkg/skaffold/kubernetes/manifest"
	"github.com/GoogleContainerTools/skaffold/pkg/skaffold/schema/latest"
	"github.com/GoogleContainerTools/skaffold/pkg/skaffold/util"
)

const (
	inventoryTemplate = "inventory-template.yaml"
	kptHydrated       = ".kpt-hydrated"
	tmpKustomizeDir   = ".kustomize"
	kptFnAnnotation   = "config.kubernetes.io/function"
	kptFnLocalConfig  = "config.kubernetes.io/local-config"
)

// Deployer deploys workflows with kpt CLI
type Deployer struct {
	*latest.KptDeploy

	insecureRegistries map[string]bool
	labels             map[string]string
	globalConfig       string
}

<<<<<<< HEAD
func NewDeployer(cfg types.Config, step latest.DeployType, labels map[string]string) *Deployer {
=======
// NewDeployer generates a new Deployer object contains the kptDeploy schema.
func NewDeployer(cfg types.Config, labels map[string]string) *Deployer {
>>>>>>> 939b7c03
	return &Deployer{
		KptDeploy:          step.KptDeploy,
		insecureRegistries: cfg.GetInsecureRegistries(),
		labels:             labels,
		globalConfig:       cfg.GlobalConfig(),
	}
}

// Deploy hydrates the manifests using kustomizations and kpt functions as described in the render method,
// outputs them to the applyDir, and runs `kpt live apply` against applyDir to create resources in the cluster.
// `kpt live apply` supports automated pruning declaratively via resources in the applyDir.
func (k *Deployer) Deploy(ctx context.Context, out io.Writer, builds []build.Artifact) ([]string, error) {
	flags, err := k.getKptFnRunArgs()
	if err != nil {
		return []string{}, err
	}
	manifests, err := k.renderManifests(ctx, out, builds, flags)
	if err != nil {
		return nil, err
	}

	if len(manifests) == 0 {
		return nil, nil
	}

	namespaces, err := manifests.CollectNamespaces()
	if err != nil {
		event.DeployInfoEvent(fmt.Errorf("could not fetch deployed resource namespace. "+
			"This might cause port-forward and deploy health-check to fail: %w", err))
	}

	applyDir, err := k.getApplyDir(ctx)
	if err != nil {
		return nil, fmt.Errorf("getting applyDir: %w", err)
	}

	manifest.Write(manifests.String(), filepath.Join(applyDir, "resources.yaml"), out)
	cmd := exec.CommandContext(ctx, "kpt", kptCommandArgs(applyDir, []string{"live", "apply"}, k.getKptLiveApplyArgs(), nil)...)
	cmd.Stdout = out
	cmd.Stderr = out
	if err := util.RunCmd(cmd); err != nil {
		return nil, err
	}

	return namespaces, nil
}

// Dependencies returns a list of files that the deployer depends on. This does NOT include applyDir.
// In dev mode, a redeploy will be triggered if one of these files is updated.
func (k *Deployer) Dependencies() ([]string, error) {
	deps := deployutil.NewStringSet()

	// Add the app configuration manifests. It may already include kpt functions and kustomize
	// config files.
	configDeps, err := getResources(k.Dir)
	if err != nil {
		return nil, fmt.Errorf("finding dependencies in %s: %w", k.Dir, err)
	}
	deps.Insert(configDeps...)

	// Add the kustomize resources which lives directly under k.Dir.
	kustomizeDeps, err := kustomize.DependenciesForKustomization(k.Dir)
	if err != nil {
		return nil, fmt.Errorf("finding kustomization directly under %s: %w", k.Dir, err)
	}
	deps.Insert(kustomizeDeps...)

	// Add the kpt function resources when they are outside of the k.Dir directory.
	if len(k.Fn.FnPath) > 0 {
		if rel, err := filepath.Rel(k.Dir, k.Fn.FnPath); err != nil {
			return nil, fmt.Errorf("finding relative path from "+
				".deploy.kpt.fn.fnPath %v to deploy.kpt.Dir %v: %w", k.Fn.FnPath, k.Dir, err)
		} else if strings.HasPrefix(rel, "..") {
			// kpt.FnDir is outside the config .Dir.
			fnDeps, err := getResources(k.Fn.FnPath)
			if err != nil {
				return nil, fmt.Errorf("finding kpt function outside %s: %w", k.Dir, err)
			}
			deps.Insert(fnDeps...)
		}
	}

	return deps.ToList(), nil
}

// Cleanup deletes what was deployed by calling `kpt live destroy`.
func (k *Deployer) Cleanup(ctx context.Context, out io.Writer) error {
	applyDir, err := k.getApplyDir(ctx)
	if err != nil {
		return fmt.Errorf("getting applyDir: %w", err)
	}

	cmd := exec.CommandContext(ctx, "kpt", kptCommandArgs(applyDir, []string{"live", "destroy"}, nil, nil)...)
	cmd.Stdout = out
	cmd.Stderr = out
	if err := util.RunCmd(cmd); err != nil {
		return err
	}

	return nil
}

// Render hydrates manifests using both kustomization and kpt functions.
func (k *Deployer) Render(ctx context.Context, out io.Writer, builds []build.Artifact, _ bool, filepath string) error {
	flags, err := k.getKptFnRunArgs()
	if err != nil {
		return err
	}

	manifests, err := k.renderManifests(ctx, out, builds, flags)
	if err != nil {
		return err
	}

	return manifest.Write(manifests.String(), filepath, out)
}

// renderManifests handles a majority of the hydration process for manifests.
// This involves reading configs from a source directory, running kustomize build, running kpt pipelines,
// adding image digests, and adding run-id labels.
func (k *Deployer) renderManifests(ctx context.Context, _ io.Writer, builds []build.Artifact,
	flags []string) (manifest.ManifestList, error) {
	var err error
	debugHelpersRegistry, err := config.GetDebugHelpersRegistry(k.globalConfig)
	if err != nil {
		return nil, fmt.Errorf("retrieving debug helpers registry: %w", err)
	}

	var buf []byte
	// Read the manifests under k.Dir as "source".
	cmd := exec.CommandContext(
		ctx, "kpt", kptCommandArgs(k.Dir, []string{"fn", "source"},
			nil, nil)...)
	buf, err = util.RunCmdOut(cmd)
	if err != nil {
		return nil, fmt.Errorf("reading config manifests: %w", err)
	}

	// A workaround for issue https://github.com/GoogleContainerTools/kpt/issues/1149
	// Problem: fn-path cannot be recognized in kpt pipeline mode, and it results in that
	// the kpt functions in are ignored.
	// Solution: pull kpt functions specifically from the kpt source inputs (getKptFunc) and
	// adds it back to the pipeline after kustomize build finishes (append kptFn).
	var kptFnBuf []byte
	if len(k.Fn.FnPath) > 0 {
		cmd = exec.CommandContext(
			ctx, "kpt", kptCommandArgs(k.Fn.FnPath, []string{"fn", "source"},
				nil, nil)...)
		if kptFnBuf, err = util.RunCmdOut(cmd); err != nil {
			return nil, fmt.Errorf("kpt source the fn-path config %v", err)
		}
	} else {
		kptFnBuf = buf
	}
	kptFn, err := k.getKptFunc(kptFnBuf)
	if err != nil {
		return nil, err
	}

	// Hydrate the manifests source.
	_, err = kustomize.FindKustomizationConfig(k.Dir)
	// Only run kustomize if kustomization.yaml is found.
	if err == nil {
		// Note: A tmp dir is used to provide kustomize the manifest directory.
		// Once the unified kpt/kustomize is done, kustomize can be run as a kpt fn step and
		// this additional directory creation/deletion will no longer be needed.
		if err := os.RemoveAll(tmpKustomizeDir); err != nil {
			return nil, fmt.Errorf("removing %v:%w", tmpKustomizeDir, err)
		}
		if err := os.MkdirAll(tmpKustomizeDir, os.ModePerm); err != nil {
			return nil, err
		}
		defer func() {
			os.RemoveAll(tmpKustomizeDir)
		}()

		err = k.sink(ctx, buf, tmpKustomizeDir)
		if err != nil {
			return nil, err
		}

		cmd := exec.CommandContext(ctx, "kustomize", append([]string{"build"}, tmpKustomizeDir)...)
		buf, err = util.RunCmdOut(cmd)
		if err != nil {
			return nil, fmt.Errorf("kustomize build: %w", err)
		}
	}
	// Run kpt functions against the hydrated manifests.
	cmd = exec.CommandContext(ctx, "kpt", kptCommandArgs("", []string{"fn", "run"}, flags, nil)...)
	buf = append(buf, []byte("---\n")...)
	buf = append(buf, kptFn...)
	cmd.Stdin = bytes.NewBuffer(buf)
	buf, err = util.RunCmdOut(cmd)
	if err != nil {
		return nil, fmt.Errorf("running kpt functions: %w", err)
	}

	// Store the manipulated manifests to the sink dir.
	if k.Fn.SinkDir != "" {
		if err := os.RemoveAll(k.Fn.SinkDir); err != nil {
			return nil, fmt.Errorf("deleting sink directory %s: %w", k.Fn.SinkDir, err)
		}

		if err := os.MkdirAll(k.Fn.SinkDir, os.ModePerm); err != nil {
			return nil, fmt.Errorf("creating sink directory %s: %w", k.Fn.SinkDir, err)
		}
		err = k.sink(ctx, buf, k.Fn.SinkDir)
		if err != nil {
			return nil, fmt.Errorf("sinking to directory %s: %w", k.Fn.SinkDir, err)
		}
		fmt.Printf(
			"Manipulated resources are flattended and stored in your sink directory: %v\n",
			k.Fn.SinkDir)
	}

	var manifests manifest.ManifestList
	if len(buf) > 0 {
		manifests.Append(buf)
	}
	manifests, err = k.excludeKptFn(manifests)
	if err != nil {
		return nil, fmt.Errorf("excluding kpt functions from manifests: %w", err)
	}
	manifests, err = manifests.ReplaceImages(builds)
	if err != nil {
		return nil, fmt.Errorf("replacing images in manifests: %w", err)
	}

	if manifests, err = manifest.ApplyTransforms(manifests, builds, k.insecureRegistries, debugHelpersRegistry); err != nil {
		return nil, err
	}

	return manifests.SetLabels(k.labels)
}

func (k *Deployer) getKptFunc(buf []byte) ([]byte, error) {
	input := bytes.NewBufferString(string(buf))
	rl := framework.ResourceList{
		Reader: input,
	}
	// Manipulate the kustomize "Rnode"(Kustomize term) and pulls out the "Items"
	// from ResourceLists.
	if err := rl.Read(); err != nil {
		return nil, fmt.Errorf("reading ResourceList %w", err)
	}
	var kptFn []byte
	for i := range rl.Items {
		item, err := rl.Items[i].String()
		if err != nil {
			return nil, fmt.Errorf("reading Item %w", err)
		}
		var obj unstructured.Unstructured
		jByte, err := k8syaml.YAMLToJSON([]byte(item))
		if err != nil {
			continue
		}
		if err := obj.UnmarshalJSON(jByte); err != nil {
			continue
		}
		// Found kpt fn.
		if _, ok := obj.GetAnnotations()[kptFnAnnotation]; ok {
			kptFn = append(kptFn, []byte(item)...)
		}
	}
	return kptFn, nil
}

func (k *Deployer) sink(ctx context.Context, buf []byte, sinkDir string) error {
	cmd := exec.CommandContext(ctx, "kpt", kptCommandArgs(sinkDir, []string{"fn", "sink"}, nil, nil)...)
	cmd.Stdin = bytes.NewBuffer(buf)
	_, err := util.RunCmdOut(cmd)
	return err
}

// excludeKptFn adds an annotation "config.kubernetes.io/local-config: 'true'" to kpt function.
// This will exclude kpt functions from deployed to the cluster in `kpt live apply`.
func (k *Deployer) excludeKptFn(originalManifest manifest.ManifestList) (manifest.ManifestList, error) {
	var newManifest manifest.ManifestList
	for _, yByte := range originalManifest {
		// Convert yaml byte config to unstructured.Unstructured
		jByte, err := k8syaml.YAMLToJSON(yByte)
		if err != nil {
			return nil, fmt.Errorf("yaml to json error: %w", err)
		}
		var obj unstructured.Unstructured
		if err := obj.UnmarshalJSON(jByte); err != nil {
			return nil, fmt.Errorf("unmarshaling config: %w", err)
		}
		// skip if the resource is not kpt fn config.
		if _, ok := obj.GetAnnotations()[kptFnAnnotation]; !ok {
			newManifest = append(newManifest, yByte)
			continue
		}
		// skip if the kpt fn has local-config annotation specified.
		if _, ok := obj.GetAnnotations()[kptFnLocalConfig]; ok {
			newManifest = append(newManifest, yByte)
			continue
		}

		// Add "local-config" annotation to kpt fn config.
		anns := obj.GetAnnotations()
		anns[kptFnLocalConfig] = "true"
		obj.SetAnnotations(anns)
		jByte, err = obj.MarshalJSON()
		if err != nil {
			return nil, fmt.Errorf("marshaling to json: %w", err)
		}
		newYByte, err := k8syaml.JSONToYAML(jByte)
		if err != nil {
			return nil, fmt.Errorf("converting json to yaml: %w", err)
		}
		newManifest.Append(newYByte)
	}
	return newManifest, nil
}

// getApplyDir returns the path to applyDir if specified by the user. Otherwise, getApplyDir
// creates a hidden directory named .kpt-hydrated in place of applyDir.
func (k *Deployer) getApplyDir(ctx context.Context) (string, error) {
	if k.Live.Apply.Dir != "" {
		if _, err := os.Stat(k.Live.Apply.Dir); os.IsNotExist(err) {
			return "", err
		}
		return k.Live.Apply.Dir, nil
	}

	// 0755 is a permission setting where the owner can read, write, and execute.
	// Others can read and execute but not modify the directory.
	if err := os.MkdirAll(kptHydrated, os.ModePerm); err != nil {
		return "", fmt.Errorf("applyDir was unspecified. creating applyDir: %w", err)
	}

	if _, err := os.Stat(filepath.Join(kptHydrated, inventoryTemplate)); os.IsNotExist(err) {
		cmd := exec.CommandContext(ctx, "kpt", kptCommandArgs(kptHydrated, []string{"live", "init"}, k.getKptLiveInitArgs(), nil)...)
		if _, err := util.RunCmdOut(cmd); err != nil {
			return "", err
		}
	}

	return kptHydrated, nil
}

// kptCommandArgs returns a list of additional arguments for the kpt command.
func kptCommandArgs(dir string, commands, flags, globalFlags []string) []string {
	var args []string

	for _, v := range commands {
		parts := strings.Split(v, " ")
		args = append(args, parts...)
	}

	if len(dir) > 0 {
		args = append(args, dir)
	}

	for _, v := range flags {
		parts := strings.Split(v, " ")
		args = append(args, parts...)
	}

	for _, v := range globalFlags {
		parts := strings.Split(v, " ")
		args = append(args, parts...)
	}

	return args
}

// getResources returns a list of all file names in root that end in .yaml or .yml
func getResources(root string) ([]string, error) {
	var files []string

	if _, err := os.Stat(root); os.IsNotExist(err) {
		return nil, err
	}

	err := filepath.Walk(root, func(path string, info os.FileInfo, _ error) error {
		// Using regex match is not entirely accurate in deciding whether something is a resource or not.
		// Kpt should provide better functionality for determining whether files are resources.
		isResource, err := regexp.MatchString(`\.ya?ml$`, filepath.Base(path))
		if err != nil {
			return fmt.Errorf("matching %s with regex: %w", filepath.Base(path), err)
		}

		if !info.IsDir() && isResource {
			files = append(files, path)
		}

		return nil
	})

	return files, err
}

// getKptFnRunArgs returns a list of arguments that the user specified for the `kpt fn run` command.
func (k *Deployer) getKptFnRunArgs() ([]string, error) {
	// --dry-run sets the pipeline's output to STDOUT, otherwise output is set to sinkDir.
	// For now, k.Dir will be treated as sinkDir (and sourceDir).
	flags := []string{"--dry-run"}

	if k.Fn.GlobalScope {
		flags = append(flags, "--global-scope")
	}

	if len(k.Fn.Mount) > 0 {
		flags = append(flags, "--mount", strings.Join(k.Fn.Mount, ","))
	}

	if k.Fn.Network {
		flags = append(flags, "--network")
	}

	if len(k.Fn.NetworkName) > 0 {
		flags = append(flags, "--network-name", k.Fn.NetworkName)
	}

	count := 0
	// fn-path is not supported due to kpt issue https://github.com/GoogleContainerTools/kpt/issues/1149
	if len(k.Fn.FnPath) > 0 {
		count++
	}

	if len(k.Fn.Image) > 0 {
		flags = append(flags, "--image", k.Fn.Image)
		count++
	}

	if count > 1 {
		return nil, errors.New("only one of `fn-path` or `image` may be specified")
	}

	return flags, nil
}

// getKptLiveApplyArgs returns a list of arguments that the user specified for the `kpt live apply` command.
func (k *Deployer) getKptLiveApplyArgs() []string {
	var flags []string

	if len(k.Live.Options.PollPeriod) > 0 {
		flags = append(flags, "--poll-period", k.Live.Options.PollPeriod)
	}

	if len(k.Live.Options.PrunePropagationPolicy) > 0 {
		flags = append(flags, "--prune-propagation-policy", k.Live.Options.PrunePropagationPolicy)
	}

	if len(k.Live.Options.PruneTimeout) > 0 {
		flags = append(flags, "--prune-timeout", k.Live.Options.PruneTimeout)
	}

	if len(k.Live.Options.ReconcileTimeout) > 0 {
		flags = append(flags, "--reconcile-timeout", k.Live.Options.ReconcileTimeout)
	}

	return flags
}

// getKptLiveInitArgs returns a list of arguments that the user specified for the `kpt live init` command.
func (k *Deployer) getKptLiveInitArgs() []string {
	var flags []string

	if len(k.Live.Apply.InventoryID) > 0 {
		flags = append(flags, "--inventory-id", k.Live.Apply.InventoryID)
	}

	if len(k.Live.Apply.InventoryNamespace) > 0 {
		flags = append(flags, "--namespace", k.Live.Apply.InventoryNamespace)
	}

	return flags
}<|MERGE_RESOLUTION|>--- conflicted
+++ resolved
@@ -60,12 +60,8 @@
 	globalConfig       string
 }
 
-<<<<<<< HEAD
+// NewDeployer generates a new Deployer object contains the kptDeploy schema.
 func NewDeployer(cfg types.Config, step latest.DeployType, labels map[string]string) *Deployer {
-=======
-// NewDeployer generates a new Deployer object contains the kptDeploy schema.
-func NewDeployer(cfg types.Config, labels map[string]string) *Deployer {
->>>>>>> 939b7c03
 	return &Deployer{
 		KptDeploy:          step.KptDeploy,
 		insecureRegistries: cfg.GetInsecureRegistries(),
