/*
Copyright 2019 The Skaffold Authors

Licensed under the Apache License, Version 2.0 (the "License");
you may not use this file except in compliance with the License.
You may obtain a copy of the License at

    http://www.apache.org/licenses/LICENSE-2.0

Unless required by applicable law or agreed to in writing, software
distributed under the License is distributed on an "AS IS" BASIS,
WITHOUT WARRANTIES OR CONDITIONS OF ANY KIND, either express or implied.
See the License for the specific language governing permissions and
limitations under the License.
*/

package kubectl

import (
	"context"
	"encoding/json"
	"fmt"
	"io"
	"strings"
	"time"

	"github.com/sirupsen/logrus"

	"github.com/GoogleContainerTools/skaffold/pkg/skaffold/config"
	pkgkubectl "github.com/GoogleContainerTools/skaffold/pkg/skaffold/kubectl"
	"github.com/GoogleContainerTools/skaffold/pkg/skaffold/schema/latest"
)

// CLI holds parameters to run kubectl.
type CLI struct {
	*pkgkubectl.CLI
	Flags latest.KubectlFlags

	forceDeploy      bool
	waitForDeletions config.WaitForDeletions
	previousApply    ManifestList
}

type Config interface {
	pkgkubectl.Config
	ForceDeploy() bool
	WaitForDeletions() config.WaitForDeletions
}

func NewCLI(cfg Config, flags latest.KubectlFlags) CLI {
	return CLI{
		CLI:              pkgkubectl.NewCLI(cfg),
		Flags:            flags,
		forceDeploy:      cfg.ForceDeploy(),
		waitForDeletions: cfg.WaitForDeletions(),
	}
}

// Delete runs `kubectl delete` on a list of manifests.
func (c *CLI) Delete(ctx context.Context, out io.Writer, manifests ManifestList) error {
	args := c.args(c.Flags.Delete, "--ignore-not-found=true", "-f", "-")
	if err := c.Run(ctx, manifests.Reader(), out, "delete", args...); err != nil {
		return fmt.Errorf("kubectl delete: %w", err)
	}

	return nil
}

// Apply runs `kubectl apply` on a list of manifests.
func (c *CLI) Apply(ctx context.Context, out io.Writer, manifests ManifestList) error {
	// Only redeploy modified or new manifests
	// TODO(dgageot): should we delete a manifest that was deployed and is not anymore?
	updated := c.previousApply.Diff(manifests)
	logrus.Debugln(len(manifests), "manifests to deploy.", len(updated), "are updated or new")
	c.previousApply = manifests
	if len(updated) == 0 {
		return nil
	}

	args := []string{"-f", "-"}
	if c.forceDeploy {
		args = append(args, "--force", "--grace-period=0")
	}

	if c.Flags.DisableValidation {
		args = append(args, "--validate=false")
	}

	if err := c.Run(ctx, updated.Reader(), out, "apply", c.args(c.Flags.Apply, args...)...); err != nil {
		return fmt.Errorf("kubectl apply: %w", err)
	}

	return nil
}

<<<<<<< HEAD
// Kustomize runs `kubectl kustomize` with the provided args
func (c *CLI) Kustomize(ctx context.Context, args []string) ([]byte, error) {
	return c.RunOut(ctx, "kustomize", c.args(nil, args...)...)
=======
type getResult struct {
	Items []struct {
		Metadata struct {
			Name              string `json:"name"`
			DeletionTimestamp string `json:"deletionTimestamp"`
		} `json:"metadata"`
	} `json:"items"`
}

// WaitForDeletions waits for resource marked for deletion to complete their deletion.
func (c *CLI) WaitForDeletions(ctx context.Context, out io.Writer, manifests ManifestList) error {
	if !c.waitForDeletions.Enabled {
		return nil
	}

	ctx, cancel := context.WithTimeout(ctx, c.waitForDeletions.Max)
	defer cancel()

	previousList := ""
	previousCount := 0

	for {
		select {
		case <-ctx.Done():
			return fmt.Errorf("%d resources failed to complete their deletion before a new deployment: %s", previousCount, previousList)
		default:
			// List resources in json format.
			buf, err := c.RunOutInput(ctx, manifests.Reader(), "get", c.args(nil, "-f", "-", "--ignore-not-found", "-ojson")...)
			if err != nil {
				return err
			}

			// No resource found.
			if len(buf) == 0 {
				return nil
			}

			// Find which ones are marked for deletion. They have a `metadata.deletionTimestamp` field.
			var result getResult
			if err := json.Unmarshal(buf, &result); err != nil {
				return err
			}

			var marked []string
			for _, item := range result.Items {
				if item.Metadata.DeletionTimestamp != "" {
					marked = append(marked, item.Metadata.Name)
				}
			}
			if len(marked) == 0 {
				return nil
			}

			list := `"` + strings.Join(marked, `", "`) + `"`
			logrus.Debugln("Resources are marked for deletion:", list)
			if list != previousList {
				if len(marked) == 1 {
					fmt.Fprintf(out, "%s is marked for deletion, waiting for completion\n", list)
				} else {
					fmt.Fprintf(out, "%d resources are marked for deletion, waiting for completion: %s\n", len(marked), list)
				}

				previousList = list
				previousCount = len(marked)
			}

			select {
			case <-ctx.Done():
			case <-time.After(c.waitForDeletions.Delay):
			}
		}
	}
>>>>>>> 9cd560bb
}

// ReadManifests reads a list of manifests in yaml format.
func (c *CLI) ReadManifests(ctx context.Context, manifests []string) (ManifestList, error) {
	var list []string
	for _, manifest := range manifests {
		list = append(list, "-f", manifest)
	}

	var dryRun = "--dry-run"
	compTo1_18, err := c.CLI.CompareVersionTo(ctx, 1, 18)
	if err != nil {
		return nil, err
	}
	if compTo1_18 >= 0 {
		dryRun += "=client"
	}

	args := c.args([]string{dryRun, "-oyaml"}, list...)
	if c.Flags.DisableValidation {
		args = append(args, "--validate=false")
	}

	buf, err := c.RunOut(ctx, "create", args...)
	if err != nil {
		return nil, fmt.Errorf("kubectl create: %w", err)
	}

	var manifestList ManifestList
	manifestList.Append(buf)

	return manifestList, nil
}

func (c *CLI) args(commandFlags []string, additionalArgs ...string) []string {
	args := make([]string, 0, len(c.Flags.Global)+len(commandFlags)+len(additionalArgs))

	args = append(args, c.Flags.Global...)
	args = append(args, commandFlags...)
	args = append(args, additionalArgs...)

	return args
}<|MERGE_RESOLUTION|>--- conflicted
+++ resolved
@@ -93,11 +93,11 @@
 	return nil
 }
 
-<<<<<<< HEAD
 // Kustomize runs `kubectl kustomize` with the provided args
 func (c *CLI) Kustomize(ctx context.Context, args []string) ([]byte, error) {
 	return c.RunOut(ctx, "kustomize", c.args(nil, args...)...)
-=======
+}
+
 type getResult struct {
 	Items []struct {
 		Metadata struct {
@@ -170,7 +170,6 @@
 			}
 		}
 	}
->>>>>>> 9cd560bb
 }
 
 // ReadManifests reads a list of manifests in yaml format.
