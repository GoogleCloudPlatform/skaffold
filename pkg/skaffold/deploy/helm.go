--- conflicted
+++ resolved
@@ -178,11 +178,7 @@
 		return "", errors.Wrap(err, "parsing template")
 	}
 
-<<<<<<< HEAD
 	return util.ExecuteEnvTemplate(tmpl, nil)
-=======
-	out.Write(stdout)
-	return nil
 }
 
 func (h *HelmDeployer) evaluateTemplates(setValueTemplates map[string]string, r *build.BuildResult) (map[string]string, error) {
@@ -219,5 +215,4 @@
 		results[k] = buf.String()
 	}
 	return results, nil
->>>>>>> db4e6ba8
 }