--- conflicted
+++ resolved
@@ -64,19 +64,6 @@
 			fmt.Fprintln(out, " - Dependencies:", len(deps), "files")
 			fmt.Fprintf(out, " - Time to list dependencies: %v (2nd time: %v)\n", timeDeps1, timeDeps2)
 
-<<<<<<< HEAD
-		timeDeps1, deps, err := timeToListDependencies(ctx, artifact, cfg)
-		if err != nil {
-			return fmt.Errorf("listing artifact dependencies: %w", err)
-		}
-		timeDeps2, _, err := timeToListDependencies(ctx, artifact, cfg)
-		if err != nil {
-			return fmt.Errorf("listing artifact dependencies: %w", err)
-		}
-
-		fmt.Fprintln(out, " - Dependencies:", len(deps), "files")
-		fmt.Fprintf(out, " - Time to list dependencies: %s (2nd time: %s)\n", timeDeps1, timeDeps2)
-=======
 			timeSyncMap1, err := timeToConstructSyncMap(artifact, cfg)
 			if err != nil {
 				if _, isNotSupported := err.(build.ErrSyncMapNotSupported); !isNotSupported {
@@ -91,7 +78,6 @@
 			} else {
 				fmt.Fprintf(out, " - Time to construct sync-map: %v (2nd time: %v)\n", timeSyncMap1, timeSyncMap2)
 			}
->>>>>>> 35214eb8
 
 			timeMTimes1, err := timeToComputeMTimes(deps)
 			if err != nil {
@@ -101,20 +87,9 @@
 			if err != nil {
 				return fmt.Errorf("computing modTimes: %w", err)
 			}
-<<<<<<< HEAD
-		} else {
-			fmt.Fprintf(out, " - Time to construct sync-map: %s (2nd time: %s)\n", timeSyncMap1, timeSyncMap2)
-		}
-=======
->>>>>>> 35214eb8
 
 			fmt.Fprintf(out, " - Time to compute mTimes on dependencies: %v (2nd time: %v)\n", timeMTimes1, timeMTimes2)
 		}
-<<<<<<< HEAD
-
-		fmt.Fprintf(out, " - Time to compute mTimes on dependencies: %s (2nd time: %s)\n", timeMTimes1, timeMTimes2)
-=======
->>>>>>> 35214eb8
 	}
 	return nil
 }
