--- conflicted
+++ resolved
@@ -61,16 +61,6 @@
 
 func (r *SkaffoldRunner) performStatusCheck(ctx context.Context, out io.Writer) error {
 	// Check if we need to perform deploy status
-<<<<<<< HEAD
-	if r.runCtx.Opts.StatusCheck {
-		start := time.Now()
-		color.Default.Fprintln(out, "Waiting for deployments to stabilize")
-		err := statusCheck(ctx, r.defaultLabeller, r.runCtx, out)
-		if err == nil {
-			color.Default.Fprintln(out, "Deployments stabilized in", time.Since(start))
-			return nil
-		}
-=======
 	if !r.runCtx.Opts.StatusCheck {
 		return nil
 	}
@@ -81,7 +71,6 @@
 	err := statusCheck(ctx, r.defaultLabeller, r.runCtx, out)
 	if err != nil {
 		return err
->>>>>>> 15aade67
 	}
 
 	color.Default.Fprintln(out, "Deployments stabilized in", time.Since(start))
