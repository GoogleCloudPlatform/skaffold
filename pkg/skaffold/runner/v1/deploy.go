--- conflicted
+++ resolved
@@ -195,35 +195,4 @@
 
 	_, err = client.Discovery().ServerVersion()
 	return err
-<<<<<<< HEAD
-}
-
-func (r *SkaffoldRunner) performStatusCheck(ctx context.Context, out io.Writer) error {
-	// Check if we need to perform deploy status
-	enabled, err := r.runCtx.StatusCheck()
-	if err != nil {
-		return err
-	}
-	if enabled != nil && !*enabled {
-		return nil
-	}
-
-	eventV2.TaskInProgress(constants.StatusCheck, "Verify service availability")
-	ctx, endTrace := instrumentation.StartTrace(ctx, "performStatusCheck_WaitForDeploymentToStabilize")
-	defer endTrace()
-
-	start := time.Now()
-	output.Default.Fprintln(out, "Waiting for deployments to stabilize...")
-
-	s := runner.NewStatusCheck(r.runCtx, r.labeller)
-	if err := s.Check(ctx, out); err != nil {
-		eventV2.TaskFailed(constants.StatusCheck, err)
-		return err
-	}
-
-	output.Default.Fprintln(out, "Deployments stabilized in", util.ShowHumanizeTime(time.Since(start)))
-	eventV2.TaskSucceeded(constants.StatusCheck)
-	return nil
-=======
->>>>>>> 88dc952a
 }