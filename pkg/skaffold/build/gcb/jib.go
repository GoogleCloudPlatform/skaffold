--- conflicted
+++ resolved
@@ -41,11 +41,7 @@
 			Steps: []*cloudbuild.BuildStep{{
 				Name:       b.MavenImage,
 				Entrypoint: "sh",
-<<<<<<< HEAD
-				Args:       fixHome("mvn", jib.GenerateMavenBuildArgs(nil, "build", tag, artifact.JibArtifact, b.skipTests, b.cfg.GetInsecureRegistries())),
-=======
-				Args:       fixHome("mvn", jib.GenerateMavenBuildArgs("build", tag, artifact.JibArtifact, b.skipTests, true, artifact.Dependencies, b.artifactStore, b.cfg.GetInsecureRegistries())),
->>>>>>> 3a73d83b
+				Args:       fixHome("mvn", jib.GenerateMavenBuildArgs(nil, "build", tag, artifact.JibArtifact, b.skipTests, true, artifact.Dependencies, b.artifactStore, b.cfg.GetInsecureRegistries())),
 			}},
 		}, nil
 	case jib.JibGradle:
@@ -53,11 +49,7 @@
 			Steps: []*cloudbuild.BuildStep{{
 				Name:       b.GradleImage,
 				Entrypoint: "sh",
-<<<<<<< HEAD
-				Args:       fixHome("gradle", jib.GenerateGradleBuildArgs(nil, "jib", tag, artifact.JibArtifact, b.skipTests, b.cfg.GetInsecureRegistries())),
-=======
-				Args:       fixHome("gradle", jib.GenerateGradleBuildArgs("jib", tag, artifact.JibArtifact, b.skipTests, true, artifact.Dependencies, b.artifactStore, b.cfg.GetInsecureRegistries())),
->>>>>>> 3a73d83b
+				Args:       fixHome("gradle", jib.GenerateGradleBuildArgs(nil, "jib", tag, artifact.JibArtifact, b.skipTests, true, artifact.Dependencies, b.artifactStore, b.cfg.GetInsecureRegistries())),
 			}},
 		}, nil
 	default:
