--- conflicted
+++ resolved
@@ -77,21 +77,8 @@
 				var result *Artifact
 				result, errs[i] = buildArtifact(ctx, cw, artifacts[i], tag)
 				if errs[i] != nil {
-<<<<<<< HEAD
-					event.Handle(&proto.Event{
-						EventType: &proto.Event_BuildEvent{
-							BuildEvent: &proto.BuildEvent{
-								Artifact: artifacts[i].ImageName,
-								Status:   event.Failed,
-								Err:      errs[i].Error(),
-							},
-						},
-					})
-				} else {
 					built[i] = *result
-=======
 					event.BuildFailed(artifacts[i].ImageName, errs[i])
->>>>>>> f80bf5db
 				}
 			}
 
