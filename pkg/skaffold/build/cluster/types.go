--- conflicted
+++ resolved
@@ -22,7 +22,6 @@
 	"io"
 	"time"
 
-	"github.com/GoogleContainerTools/skaffold/pkg/skaffold/build"
 	"github.com/GoogleContainerTools/skaffold/pkg/skaffold/config"
 	"github.com/GoogleContainerTools/skaffold/pkg/skaffold/docker"
 	"github.com/GoogleContainerTools/skaffold/pkg/skaffold/kubectl"
@@ -33,11 +32,9 @@
 type Builder struct {
 	*latest.ClusterDetails
 
-	cfg         docker.Config
+	cfg         Config
 	kubectlcli  *kubectl.CLI
-	kubeContext string
 	timeout     time.Duration
-	muted       build.Muted
 }
 
 type Config interface {
@@ -57,21 +54,10 @@
 	}
 
 	return &Builder{
-<<<<<<< HEAD
-		ClusterDetails: cfg.Pipeline().Build.Cluster,
-		cfg:            cfg,
-		kubectlcli:     kubectl.NewCLI(cfg),
-		timeout:        timeout,
-		kubeContext:    cfg.GetKubeContext(),
-		muted:          cfg.Muted(),
-=======
 		ClusterDetails:     cfg.Pipeline().Build.Cluster,
+		cfg:                cfg,
 		kubectlcli:         kubectl.NewCLI(cfg, ""),
 		timeout:            timeout,
-		kubeContext:        cfg.GetKubeContext(),
-		insecureRegistries: cfg.GetInsecureRegistries(),
-		muted:              cfg.Muted(),
->>>>>>> e1339dd9
 	}, nil
 }
 
