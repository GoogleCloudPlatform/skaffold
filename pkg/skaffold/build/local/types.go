/*
Copyright 2019 The Skaffold Authors

Licensed under the Apache License, Version 2.0 (the "License");
you may not use this file except in compliance with the License.
You may obtain a copy of the License at

    http://www.apache.org/licenses/LICENSE-2.0

Unless required by applicable law or agreed to in writing, software
distributed under the License is distributed on an "AS IS" BASIS,
WITHOUT WARRANTIES OR CONDITIONS OF ANY KIND, either express or implied.
See the License for the specific language governing permissions and
limitations under the License.
*/

package local

import (
	"context"
	"fmt"
	"io"

	configutil "github.com/GoogleContainerTools/skaffold/cmd/skaffold/app/cmd/config"
	"github.com/GoogleContainerTools/skaffold/pkg/skaffold/constants"
	"github.com/GoogleContainerTools/skaffold/pkg/skaffold/docker"
	"github.com/GoogleContainerTools/skaffold/pkg/skaffold/schema/latest"
	"github.com/pkg/errors"
	"github.com/sirupsen/logrus"
)

// Builder uses the host docker daemon to build and tag the image.
type Builder struct {
	cfg *latest.LocalBuild

	localDocker  docker.LocalDaemon
	localCluster bool
	pushImages   bool
	prune        bool
	skipTests    bool
	kubeContext  string
	builtImages  []string
}

<<<<<<< HEAD
// NewBuilder returns a new instance of a local Builder.
func NewBuilder(cfg *latest.LocalBuild, kubeContext string, skipTests bool) (*Builder, error) {
	localDocker, err := docker.NewAPIClient()
=======
// NewBuilder returns an new instance of a local Builder.
func NewBuilder(cfg *latest.LocalBuild, kubeContext string, prune bool, skipTests bool) (*Builder, error) {
	localDocker, err := docker.NewAPIClient(prune)
>>>>>>> 36946d2f
	if err != nil {
		return nil, errors.Wrap(err, "getting docker client")
	}

	localCluster, err := configutil.GetLocalCluster()
	if err != nil {
		return nil, errors.Wrap(err, "getting localCluster")
	}

	var pushImages bool
	if cfg.Push == nil {
		pushImages = !localCluster
		logrus.Debugf("push value not present, defaulting to %t because localCluster is %t", pushImages, localCluster)
	} else {
		pushImages = *cfg.Push
	}

	return &Builder{
		cfg:          cfg,
		kubeContext:  kubeContext,
		localDocker:  localDocker,
		localCluster: localCluster,
		pushImages:   pushImages,
		skipTests:    skipTests,
		prune:        prune,
	}, nil
}

// Labels are labels specific to local builder.
func (b *Builder) Labels() map[string]string {
	labels := map[string]string{
		constants.Labels.Builder: "local",
	}

	v, err := b.localDocker.ServerVersion(context.Background())
	if err == nil {
		labels[constants.Labels.DockerAPIVersion] = fmt.Sprintf("%v", v.APIVersion)
	}

	return labels
}

// Prune uses the docker API client to remove all images built with Skaffold
func (b *Builder) Prune(ctx context.Context, out io.Writer) error {
	return docker.Prune(ctx, out, b.builtImages, b.localDocker)
}<|MERGE_RESOLUTION|>--- conflicted
+++ resolved
@@ -42,15 +42,9 @@
 	builtImages  []string
 }
 
-<<<<<<< HEAD
 // NewBuilder returns a new instance of a local Builder.
-func NewBuilder(cfg *latest.LocalBuild, kubeContext string, skipTests bool) (*Builder, error) {
-	localDocker, err := docker.NewAPIClient()
-=======
-// NewBuilder returns an new instance of a local Builder.
 func NewBuilder(cfg *latest.LocalBuild, kubeContext string, prune bool, skipTests bool) (*Builder, error) {
 	localDocker, err := docker.NewAPIClient(prune)
->>>>>>> 36946d2f
 	if err != nil {
 		return nil, errors.Wrap(err, "getting docker client")
 	}
