/*
Copyright 2019 The Skaffold Authors

Licensed under the Apache License, Version 2.0 (the "License");
you may not use this file except in compliance with the License.
You may obtain a copy of the License at

    http://www.apache.org/licenses/LICENSE-2.0

Unless required by applicable law or agreed to in writing, software
distributed under the License is distributed on an "AS IS" BASIS,
WITHOUT WARRANTIES OR CONDITIONS OF ANY KIND, either express or implied.
See the License for the specific language governing permissions and
limitations under the License.
*/

package local

import (
	"context"
	"fmt"
	"io"

	configutil "github.com/GoogleContainerTools/skaffold/cmd/skaffold/app/cmd/config"
	"github.com/GoogleContainerTools/skaffold/pkg/skaffold/constants"
	"github.com/GoogleContainerTools/skaffold/pkg/skaffold/docker"
	runcontext "github.com/GoogleContainerTools/skaffold/pkg/skaffold/runner/context"
	"github.com/GoogleContainerTools/skaffold/pkg/skaffold/schema/latest"
	"github.com/pkg/errors"
	"github.com/sirupsen/logrus"
)

// Builder uses the host docker daemon to build and tag the image.
type Builder struct {
	cfg *latest.LocalBuild

	localDocker  docker.LocalDaemon
	localCluster bool
	pushImages   bool
	prune        bool
	skipTests    bool
	kubeContext  string
	builtImages  []string
}

<<<<<<< HEAD
// NewBuilder returns a new instance of a local Builder.
func NewBuilder(cfg *latest.LocalBuild, kubeContext string, prune bool, skipTests bool) (*Builder, error) {
	localDocker, err := docker.NewAPIClient(prune)
=======
// NewBuilder returns an new instance of a local Builder.
func NewBuilder(ctx *runcontext.RunContext) (*Builder, error) {
	localDocker, err := docker.NewAPIClient(ctx.Opts.Prune())
>>>>>>> e9907a4f
	if err != nil {
		return nil, errors.Wrap(err, "getting docker client")
	}

	localCluster, err := configutil.GetLocalCluster()
	if err != nil {
		return nil, errors.Wrap(err, "getting localCluster")
	}

	var pushImages bool
	if ctx.Cfg.Build.LocalBuild.Push == nil {
		pushImages = !localCluster
		logrus.Debugf("push value not present, defaulting to %t because localCluster is %t", pushImages, localCluster)
	} else {
		pushImages = *ctx.Cfg.Build.LocalBuild.Push
	}

	return &Builder{
		cfg:          ctx.Cfg.Build.LocalBuild,
		kubeContext:  ctx.KubeContext,
		localDocker:  localDocker,
		localCluster: localCluster,
		pushImages:   pushImages,
		skipTests:    ctx.Opts.SkipTests,
		prune:        ctx.Opts.Prune(),
	}, nil
}

// Labels are labels specific to local builder.
func (b *Builder) Labels() map[string]string {
	labels := map[string]string{
		constants.Labels.Builder: "local",
	}

	v, err := b.localDocker.ServerVersion(context.Background())
	if err == nil {
		labels[constants.Labels.DockerAPIVersion] = fmt.Sprintf("%v", v.APIVersion)
	}

	return labels
}

// Prune uses the docker API client to remove all images built with Skaffold
func (b *Builder) Prune(ctx context.Context, out io.Writer) error {
	return docker.Prune(ctx, out, b.builtImages, b.localDocker)
}<|MERGE_RESOLUTION|>--- conflicted
+++ resolved
@@ -43,15 +43,9 @@
 	builtImages  []string
 }
 
-<<<<<<< HEAD
 // NewBuilder returns a new instance of a local Builder.
-func NewBuilder(cfg *latest.LocalBuild, kubeContext string, prune bool, skipTests bool) (*Builder, error) {
-	localDocker, err := docker.NewAPIClient(prune)
-=======
-// NewBuilder returns an new instance of a local Builder.
 func NewBuilder(ctx *runcontext.RunContext) (*Builder, error) {
 	localDocker, err := docker.NewAPIClient(ctx.Opts.Prune())
->>>>>>> e9907a4f
 	if err != nil {
 		return nil, errors.Wrap(err, "getting docker client")
 	}
