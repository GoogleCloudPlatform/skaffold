/*
Copyright 2019 The Skaffold Authors

Licensed under the Apache License, Version 2.0 (the "License");
you may not use this file except in compliance with the License.
You may obtain a copy of the License at

    http://www.apache.org/licenses/LICENSE-2.0

Unless required by applicable law or agreed to in writing, software
distributed under the License is distributed on an "AS IS" BASIS,
WITHOUT WARRANTIES OR CONDITIONS OF ANY KIND, either express or implied.
See the License for the specific language governing permissions and
limitations under the License.
*/

package jib

import (
	"context"
	"fmt"
	"io"
	"os/exec"

	"github.com/sirupsen/logrus"

	"github.com/GoogleContainerTools/skaffold/pkg/skaffold/color"
	"github.com/GoogleContainerTools/skaffold/pkg/skaffold/docker"
	"github.com/GoogleContainerTools/skaffold/pkg/skaffold/schema/latest"
	"github.com/GoogleContainerTools/skaffold/pkg/skaffold/util"
)

// For testing
var (
	mavenArgsFunc      = mavenArgs
	mavenBuildArgsFunc = mavenBuildArgs
)

// Skaffold-Jib depends on functionality introduced with Jib-Maven 1.4.0
const MinimumJibMavenVersion = "1.4.0"
const MinimumJibMavenVersionForSync = "2.0.0"

// MavenCommand stores Maven executable and wrapper name
var MavenCommand = util.CommandWrapper{Executable: "mvn", Wrapper: "mvnw"}

<<<<<<< HEAD
func (b *Builder) buildJibMavenToDocker(ctx context.Context, out io.Writer, workspace string, artifact *latest.JibArtifact, tag string) (string, error) {
	args := GenerateMavenBuildArgs(out, "dockerBuild", tag, artifact, b.skipTests, b.cfg.GetInsecureRegistries())
=======
func (b *Builder) buildJibMavenToDocker(ctx context.Context, out io.Writer, workspace string, artifact *latest.JibArtifact, deps []*latest.ArtifactDependency, tag string) (string, error) {
	args := GenerateMavenBuildArgs("dockerBuild", tag, artifact, b.skipTests, b.pushImages, deps, b.artifacts, b.cfg.GetInsecureRegistries())
>>>>>>> 3a73d83b
	if err := b.runMavenCommand(ctx, out, workspace, args); err != nil {
		return "", err
	}

	return b.localDocker.ImageID(ctx, tag)
}

<<<<<<< HEAD
func (b *Builder) buildJibMavenToRegistry(ctx context.Context, out io.Writer, workspace string, artifact *latest.JibArtifact, tag string) (string, error) {
	args := GenerateMavenBuildArgs(out, "build", tag, artifact, b.skipTests, b.cfg.GetInsecureRegistries())
=======
func (b *Builder) buildJibMavenToRegistry(ctx context.Context, out io.Writer, workspace string, artifact *latest.JibArtifact, deps []*latest.ArtifactDependency, tag string) (string, error) {
	args := GenerateMavenBuildArgs("build", tag, artifact, b.skipTests, b.pushImages, deps, b.artifacts, b.cfg.GetInsecureRegistries())
>>>>>>> 3a73d83b
	if err := b.runMavenCommand(ctx, out, workspace, args); err != nil {
		return "", err
	}

	return docker.RemoteDigest(tag, b.cfg)
}

func (b *Builder) runMavenCommand(ctx context.Context, out io.Writer, workspace string, args []string) error {
	cmd := MavenCommand.CreateCommand(ctx, workspace, args)
	cmd.Env = append(util.OSEnviron(), b.localDocker.ExtraEnv()...)
	cmd.Stdout = out
	cmd.Stderr = out

	logrus.Infof("Building %s: %s, %v", workspace, cmd.Path, cmd.Args)
	if err := util.RunCmd(&cmd); err != nil {
		return fmt.Errorf("maven build failed: %w", err)
	}

	return nil
}

// getDependenciesMaven finds the source dependencies for the given jib-maven artifact.
// All paths are absolute.
func getDependenciesMaven(ctx context.Context, workspace string, a *latest.JibArtifact) ([]string, error) {
	deps, err := getDependencies(workspace, getCommandMaven(ctx, workspace, a), a)
	if err != nil {
		return nil, fmt.Errorf("getting jib-maven dependencies: %w", err)
	}
	logrus.Debugf("Found dependencies for jib maven artifact: %v", deps)
	return deps, nil
}

func getCommandMaven(ctx context.Context, workspace string, a *latest.JibArtifact) exec.Cmd {
	args := mavenArgsFunc(a, MinimumJibMavenVersion)
	args = append(args, "jib:_skaffold-files-v2", "--quiet", "--batch-mode")

	return MavenCommand.CreateCommand(ctx, workspace, args)
}

func getSyncMapCommandMaven(ctx context.Context, workspace string, a *latest.JibArtifact) *exec.Cmd {
	cmd := MavenCommand.CreateCommand(ctx, workspace, mavenBuildArgsFunc("_skaffold-sync-map", a, true, false, MinimumJibMavenVersionForSync))
	return &cmd
}

// GenerateMavenBuildArgs generates the arguments to Maven for building the project as an image.
<<<<<<< HEAD
func GenerateMavenBuildArgs(out io.Writer, goal string, imageName string, a *latest.JibArtifact, skipTests bool, insecureRegistries map[string]bool) []string {
	args := mavenBuildArgsFunc(goal, a, skipTests, color.IsColorable(out), MinimumJibMavenVersion)
=======
func GenerateMavenBuildArgs(goal string, imageName string, a *latest.JibArtifact, skipTests, pushImages bool, deps []*latest.ArtifactDependency, r ArtifactResolver, insecureRegistries map[string]bool) []string {
	args := mavenBuildArgsFunc(goal, a, skipTests, true, MinimumJibMavenVersion)
>>>>>>> 3a73d83b
	if insecure, err := isOnInsecureRegistry(imageName, insecureRegistries); err == nil && insecure {
		// jib doesn't support marking specific registries as insecure
		args = append(args, "-Djib.allowInsecureRegistries=true")
	}
	if baseImg, found := baseImageArg(a, r, deps, pushImages); found {
		args = append(args, baseImg)
	}
	args = append(args, "-Dimage="+imageName)

	return args
}

// Do not use directly, use mavenBuildArgsFunc
func mavenBuildArgs(goal string, a *latest.JibArtifact, skipTests, showColors bool, minimumVersion string) []string {
	// Disable jib's rich progress footer on builds. Show colors on normal builds for clearer information,
	// but use --batch-mode for internal goals to avoid formatting issues
	var args []string
	if showColors {
		args = []string{"-Dstyle.color=always", "-Djansi.passthrough=true", "-Djib.console=plain"}
	} else {
		args = []string{"--batch-mode"}
	}
	args = append(args, mavenArgsFunc(a, minimumVersion)...)

	if skipTests {
		args = append(args, "-DskipTests=true")
	}

	if a.Project == "" {
		// single-module project
		args = append(args, "prepare-package", "jib:"+goal)
	} else {
		// multi-module project: instruct jib to containerize only the given module
		args = append(args, "package", "jib:"+goal, "-Djib.containerize="+a.Project)
	}
	return args
}

// Do not use directly, use mavenArgsFunc
func mavenArgs(a *latest.JibArtifact, minimumVersion string) []string {
	args := []string{"jib:_skaffold-fail-if-jib-out-of-date", "-Djib.requiredVersion=" + minimumVersion}
	args = append(args, a.Flags...)

	if a.Project == "" {
		// single-module project
		args = append(args, "--non-recursive")
	} else {
		// multi-module project
		args = append(args, "--projects", a.Project, "--also-make")
	}

	return args
}<|MERGE_RESOLUTION|>--- conflicted
+++ resolved
@@ -43,13 +43,8 @@
 // MavenCommand stores Maven executable and wrapper name
 var MavenCommand = util.CommandWrapper{Executable: "mvn", Wrapper: "mvnw"}
 
-<<<<<<< HEAD
-func (b *Builder) buildJibMavenToDocker(ctx context.Context, out io.Writer, workspace string, artifact *latest.JibArtifact, tag string) (string, error) {
-	args := GenerateMavenBuildArgs(out, "dockerBuild", tag, artifact, b.skipTests, b.cfg.GetInsecureRegistries())
-=======
 func (b *Builder) buildJibMavenToDocker(ctx context.Context, out io.Writer, workspace string, artifact *latest.JibArtifact, deps []*latest.ArtifactDependency, tag string) (string, error) {
-	args := GenerateMavenBuildArgs("dockerBuild", tag, artifact, b.skipTests, b.pushImages, deps, b.artifacts, b.cfg.GetInsecureRegistries())
->>>>>>> 3a73d83b
+	args := GenerateMavenBuildArgs(out, "dockerBuild", tag, artifact, b.skipTests, b.pushImages, deps, b.artifacts, b.cfg.GetInsecureRegistries())
 	if err := b.runMavenCommand(ctx, out, workspace, args); err != nil {
 		return "", err
 	}
@@ -57,13 +52,9 @@
 	return b.localDocker.ImageID(ctx, tag)
 }
 
-<<<<<<< HEAD
-func (b *Builder) buildJibMavenToRegistry(ctx context.Context, out io.Writer, workspace string, artifact *latest.JibArtifact, tag string) (string, error) {
-	args := GenerateMavenBuildArgs(out, "build", tag, artifact, b.skipTests, b.cfg.GetInsecureRegistries())
-=======
+
 func (b *Builder) buildJibMavenToRegistry(ctx context.Context, out io.Writer, workspace string, artifact *latest.JibArtifact, deps []*latest.ArtifactDependency, tag string) (string, error) {
-	args := GenerateMavenBuildArgs("build", tag, artifact, b.skipTests, b.pushImages, deps, b.artifacts, b.cfg.GetInsecureRegistries())
->>>>>>> 3a73d83b
+	args := GenerateMavenBuildArgs(out, "build", tag, artifact, b.skipTests, b.pushImages, deps, b.artifacts, b.cfg.GetInsecureRegistries())
 	if err := b.runMavenCommand(ctx, out, workspace, args); err != nil {
 		return "", err
 	}
@@ -109,13 +100,8 @@
 }
 
 // GenerateMavenBuildArgs generates the arguments to Maven for building the project as an image.
-<<<<<<< HEAD
-func GenerateMavenBuildArgs(out io.Writer, goal string, imageName string, a *latest.JibArtifact, skipTests bool, insecureRegistries map[string]bool) []string {
-	args := mavenBuildArgsFunc(goal, a, skipTests, color.IsColorable(out), MinimumJibMavenVersion)
-=======
-func GenerateMavenBuildArgs(goal string, imageName string, a *latest.JibArtifact, skipTests, pushImages bool, deps []*latest.ArtifactDependency, r ArtifactResolver, insecureRegistries map[string]bool) []string {
-	args := mavenBuildArgsFunc(goal, a, skipTests, true, MinimumJibMavenVersion)
->>>>>>> 3a73d83b
+func GenerateMavenBuildArgs(out io.Writer, goal string, imageName string, a *latest.JibArtifact, skipTests, pushImages bool, deps []*latest.ArtifactDependency, r ArtifactResolver, insecureRegistries map[string]bool) []string {
+  args := mavenBuildArgsFunc(goal, a, skipTests, color.IsColorable(out), MinimumJibMavenVersion)
 	if insecure, err := isOnInsecureRegistry(imageName, insecureRegistries); err == nil && insecure {
 		// jib doesn't support marking specific registries as insecure
 		args = append(args, "-Djib.allowInsecureRegistries=true")
