/*
Copyright 2019 The Skaffold Authors

Licensed under the Apache License, Version 2.0 (the "License");
you may not use this file except in compliance with the License.
You may obtain a copy of the License at

    http://www.apache.org/licenses/LICENSE-2.0

Unless required by applicable law or agreed to in writing, software
distributed under the License is distributed on an "AS IS" BASIS,
WITHOUT WARRANTIES OR CONDITIONS OF ANY KIND, either express or implied.
See the License for the specific language governing permissions and
limitations under the License.
*/

package jib

import (
	"bytes"
	"context"
	"encoding/json"
	"errors"
	"fmt"
	"os"
	"os/exec"
	"path/filepath"
	"regexp"
	"sort"
	"strings"
	"time"

	"github.com/google/go-containerregistry/pkg/name"
	"github.com/sirupsen/logrus"

	"github.com/GoogleContainerTools/skaffold/pkg/skaffold/docker"
	latest_v1 "github.com/GoogleContainerTools/skaffold/pkg/skaffold/schema/latest/v1"
	"github.com/GoogleContainerTools/skaffold/pkg/skaffold/util"
	"github.com/GoogleContainerTools/skaffold/pkg/skaffold/walk"
)

const (
	dotDotSlash = ".." + string(filepath.Separator)
)

// PluginType defines the different supported Jib plugins.
type PluginType string

const (
	JibMaven  PluginType = "maven"
	JibGradle PluginType = "gradle"
)

// IsKnown checks that the num value is a known value (vs 0 or an unknown value).
func (t PluginType) IsKnown() bool {
	switch t {
	case JibMaven, JibGradle:
		return true
	}
	return false
}

// Name provides a human-oriented label for a plugin type.
func PluginName(t PluginType) string {
	switch t {
	case JibMaven:
		return "Jib Maven Plugin"
	case JibGradle:
		return "Jib Gradle Plugin"
	}
	panic("Unknown Jib Plugin Type: " + string(t))
}

// filesLists contains cached build/input dependencies
type filesLists struct {
	// BuildDefinitions lists paths to build definitions that trigger a call out to Jib to refresh the pathMap, as well as a rebuild, upon changing
	BuildDefinitions []string `json:"build"`

	// Inputs lists paths to build dependencies that trigger a rebuild upon changing
	Inputs []string `json:"inputs"`

	// Results lists paths to files that should be ignored when checking for changes to rebuild
	Results []string `json:"ignore"`

	// BuildFileTimes keeps track of the last modification time of each build file
	BuildFileTimes map[string]time.Time
}

// watchedFiles maps from project name to watched files
var watchedFiles = map[projectKey]filesLists{}

type projectKey string

func getProjectKey(workspace string, a *latest_v1.JibArtifact) projectKey {
	return projectKey(workspace + "+" + a.Project)
}

func GetBuildDefinitions(workspace string, a *latest_v1.JibArtifact) []string {
	return watchedFiles[getProjectKey(workspace, a)].BuildDefinitions
}

// GetDependencies returns a list of files to watch for changes to rebuild
func GetDependencies(ctx context.Context, workspace string, artifact *latest_v1.JibArtifact) ([]string, error) {
	t, err := DeterminePluginType(workspace, artifact)
	if err != nil {
		return nil, unableToDeterminePluginType(workspace, err)
	}
	switch t {
	case JibMaven:
		return getDependenciesMaven(ctx, workspace, artifact)
	case JibGradle:
		return getDependenciesGradle(ctx, workspace, artifact)
	default:
		return nil, unknownPluginType(workspace)
	}
}

// DeterminePluginType tries to determine the Jib plugin type for the given artifact.
<<<<<<< HEAD
func DeterminePluginType(workspace string, artifact *latest.JibArtifact) (PluginType, error) {
	if !JVMFound() {
		return "", errors.New("no working JVM available")
	}

=======
func DeterminePluginType(workspace string, artifact *latest_v1.JibArtifact) (PluginType, error) {
>>>>>>> 91c44807
	// check if explicitly specified
	if artifact != nil {
		if t := PluginType(artifact.Type); t.IsKnown() {
			return t, nil
		}
	}

	// check for typical gradle files
	for _, gradleFile := range []string{"build.gradle", "build.gradle.kts", "gradle.properties", "settings.gradle", "gradlew", "gradlew.bat", "gradlew.cmd"} {
		if util.IsFile(filepath.Join(workspace, gradleFile)) {
			return JibGradle, nil
		}
	}
	// check for typical maven files; .mvn is a directory used for polyglot maven
	if util.IsFile(filepath.Join(workspace, "pom.xml")) || util.IsDir(filepath.Join(workspace, ".mvn")) {
		return JibMaven, nil
	}
	return "", fmt.Errorf("unable to determine Jib plugin type for %s", workspace)
}

// getDependencies returns a list of files to watch for changes to rebuild
func getDependencies(workspace string, cmd exec.Cmd, a *latest_v1.JibArtifact) ([]string, error) {
	var dependencyList []string
	files, ok := watchedFiles[getProjectKey(workspace, a)]
	if !ok {
		files = filesLists{}
	}

	if len(files.Inputs) == 0 && len(files.BuildDefinitions) == 0 {
		// Make sure build file modification time map is setup
		if files.BuildFileTimes == nil {
			files.BuildFileTimes = make(map[string]time.Time)
		}

		// Refresh dependency list if empty
		if err := refreshDependencyList(&files, cmd); err != nil {
			return nil, fmt.Errorf("initial Jib dependency refresh failed: %w", err)
		}
	} else if err := walkFiles(workspace, files.BuildDefinitions, files.Results, func(path string, info os.FileInfo) error {
		// Walk build files to check for changes
		if val, ok := files.BuildFileTimes[path]; !ok || info.ModTime() != val {
			return refreshDependencyList(&files, cmd)
		}
		return nil
	}); err != nil {
		return nil, fmt.Errorf("failed to walk Jib build files for changes: %w", err)
	}

	// Walk updated files to build dependency list
	if err := walkFiles(workspace, files.Inputs, files.Results, func(path string, info os.FileInfo) error {
		dependencyList = append(dependencyList, path)
		return nil
	}); err != nil {
		return nil, fmt.Errorf("failed to walk Jib input files to build dependency list: %w", err)
	}
	if err := walkFiles(workspace, files.BuildDefinitions, files.Results, func(path string, info os.FileInfo) error {
		dependencyList = append(dependencyList, path)
		files.BuildFileTimes[path] = info.ModTime()
		return nil
	}); err != nil {
		return nil, fmt.Errorf("failed to walk Jib build files to build dependency list: %w", err)
	}

	// Store updated files list information
	watchedFiles[getProjectKey(workspace, a)] = files

	sort.Strings(dependencyList)
	return dependencyList, nil
}

// refreshDependencyList calls out to Jib to update files with the latest list of files/directories to watch.
func refreshDependencyList(files *filesLists, cmd exec.Cmd) error {
	stdout, err := util.RunCmdOut(&cmd)
	if err != nil {
		return fmt.Errorf("failed to get Jib dependencies: %w", err)
	}

	// Search for Jib's output JSON. Jib's Maven/Gradle output takes the following form:
	// ...
	// BEGIN JIB JSON
	// {"build":["/paths","/to","/buildFiles"],"inputs":["/paths","/to","/inputs"],"ignore":["/paths","/to","/ignore"]}
	// ...
	// To parse the output, search for "BEGIN JIB JSON", then unmarshal the next line into the pathMap struct.
	matches := regexp.MustCompile(`BEGIN JIB JSON\r?\n({.*})`).FindSubmatch(stdout)
	if len(matches) == 0 {
		return errors.New("failed to get Jib dependencies")
	}

	line := bytes.ReplaceAll(matches[1], []byte(`\`), []byte(`\\`))
	return json.Unmarshal(line, &files)
}

// walkFiles walks through a list of files and directories and performs a callback on each of the files
func walkFiles(workspace string, watchedFiles []string, ignoredFiles []string, callback func(path string, info os.FileInfo) error) error {
	// Skaffold prefers to deal with relative paths. In *practice*, Jib's dependencies
	// are *usually* absolute (relative to the root) and canonical (with all symlinks expanded).
	// But that's not guaranteed, so we try to relativize paths against the workspace as
	// both an absolute path and as a canonicalized workspace.
	workspaceRoots, err := calculateRoots(workspace)
	if err != nil {
		return fmt.Errorf("unable to resolve workspace %q: %w", workspace, err)
	}

	for _, dep := range watchedFiles {
		if isIgnored(dep, ignoredFiles) {
			continue
		}

		// Resolves directories recursively.
		info, err := os.Stat(dep)
		if err != nil {
			if os.IsNotExist(err) {
				logrus.Debugf("could not stat dependency: %s", err)
				continue // Ignore files that don't exist
			}
			return fmt.Errorf("unable to stat file %q: %w", dep, err)
		}

		// Process file
		if !info.IsDir() {
			// try to relativize the path: an error indicates that the file cannot
			// be made relative to the roots, and so we just use the full path
			if relative, err := relativize(dep, workspaceRoots...); err == nil {
				dep = relative
			}
			if err := callback(dep, info); err != nil {
				return err
			}
			continue
		}

		notIgnored := func(path string, info walk.Dirent) (bool, error) {
			if isIgnored(path, ignoredFiles) {
				return false, filepath.SkipDir
			}

			return true, nil
		}

		// Process directory
		if err = walk.From(dep).Unsorted().When(notIgnored).WhenIsFile().Do(func(path string, info walk.Dirent) error {
			stat, err := os.Stat(path)
			if err != nil {
				return nil // Ignore
			}

			// try to relativize the path: an error indicates that the file cannot
			// be made relative to the roots, and so we just use the full path
			if relative, err := relativize(path, workspaceRoots...); err == nil {
				path = relative
			}
			return callback(path, stat)
		}); err != nil {
			return fmt.Errorf("filepath walk: %w", err)
		}
	}
	return nil
}

// isIgnored tests a path for whether or not it should be ignored according to a list of ignored files/directories
func isIgnored(path string, ignoredFiles []string) bool {
	for _, ignored := range ignoredFiles {
		if strings.HasPrefix(path, ignored) {
			return true
		}
	}
	return false
}

// calculateRoots returns a list of possible symlink-expanded paths
func calculateRoots(path string) ([]string, error) {
	path, err := filepath.Abs(path)
	if err != nil {
		return nil, fmt.Errorf("unable to resolve %q: %w", path, err)
	}
	canonical, err := filepath.EvalSymlinks(path)
	if err != nil {
		return nil, fmt.Errorf("unable to canonicalize workspace %q: %w", path, err)
	}
	if path == canonical {
		return []string{path}, nil
	}
	return []string{canonical, path}, nil
}

// relativize tries to make path relative to one of the given roots
func relativize(path string, roots ...string) (string, error) {
	if !filepath.IsAbs(path) {
		return path, nil
	}
	for _, root := range roots {
		// check that the path can be made relative and is contained (since `filepath.Rel("/a", "/b") => "../b"`)
		if rel, err := filepath.Rel(root, path); err == nil && !strings.HasPrefix(rel, dotDotSlash) {
			return rel, nil
		}
	}
	return "", errors.New("could not relativize path")
}

// isOnInsecureRegistry checks if the given image specifies an insecure registry
func isOnInsecureRegistry(image string, insecureRegistries map[string]bool) (bool, error) {
	ref, err := name.ParseReference(image)
	if err != nil {
		return false, err
	}

	return docker.IsInsecure(ref, insecureRegistries), nil
}

// baseImageArg formats the base image as a build argument. It also replaces the provided base image with an image from the required artifacts if specified.
func baseImageArg(a *latest_v1.JibArtifact, r ArtifactResolver, deps []*latest_v1.ArtifactDependency, pushImages bool) (string, bool) {
	if a.BaseImage == "" {
		return "", false
	}
	for _, d := range deps {
		if a.BaseImage != d.Alias {
			continue
		}
		img, found := r.GetImageTag(d.ImageName)
		if !found {
			logrus.Fatalf("failed to resolve build result for required artifact %q", d.ImageName)
		}
		if pushImages {
			// pull image from the registry (prefix `registry://` is optional)
			return fmt.Sprintf("-Djib.from.image=%s", img), true
		}
		// must use `docker://` prefix to retrieve image from the local docker daemon
		return fmt.Sprintf("-Djib.from.image=docker://%s", img), true
	}
	return fmt.Sprintf("-Djib.from.image=%s", a.BaseImage), true
}<|MERGE_RESOLUTION|>--- conflicted
+++ resolved
@@ -116,15 +116,11 @@
 }
 
 // DeterminePluginType tries to determine the Jib plugin type for the given artifact.
-<<<<<<< HEAD
-func DeterminePluginType(workspace string, artifact *latest.JibArtifact) (PluginType, error) {
+func DeterminePluginType(workspace string, artifact *latest_v1.JibArtifact) (PluginType, error) {
 	if !JVMFound() {
 		return "", errors.New("no working JVM available")
 	}
 
-=======
-func DeterminePluginType(workspace string, artifact *latest_v1.JibArtifact) (PluginType, error) {
->>>>>>> 91c44807
 	// check if explicitly specified
 	if artifact != nil {
 		if t := PluginType(artifact.Type); t.IsKnown() {
