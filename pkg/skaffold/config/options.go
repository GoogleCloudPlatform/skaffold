--- conflicted
+++ resolved
@@ -89,13 +89,10 @@
 	// remove minikubeProfile from here and instead detect it by matching the
 	// kubecontext API Server to minikube profiles
 	MinikubeProfile string
-<<<<<<< HEAD
 	RepoPrefix      string
-=======
 	SuppressLogs    []string
 
 	WaitForDeletions WaitForDeletions
->>>>>>> 9c06b084
 }
 
 // Prune returns true iff the user did NOT specify the --no-prune flag,
