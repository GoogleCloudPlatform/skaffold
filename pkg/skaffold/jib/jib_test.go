/*
Copyright 2019 The Skaffold Authors

Licensed under the Apache License, Version 2.0 (the "License");
you may not use this file except in compliance with the License.
You may obtain a copy of the License at

    http://www.apache.org/licenses/LICENSE-2.0

Unless required by applicable law or agreed to in writing, software
distributed under the License is distributed on an "AS IS" BASIS,
WITHOUT WARRANTIES OR CONDITIONS OF ANY KIND, either express or implied.
See the License for the specific language governing permissions and
limitations under the License.
*/

package jib

import (
	"fmt"
	"os/exec"
	"path/filepath"
	"testing"

	"github.com/GoogleContainerTools/skaffold/pkg/skaffold/util"
	"github.com/GoogleContainerTools/skaffold/testutil"
)

func TestGetDependencies(t *testing.T) {
	tmpDir, cleanup := testutil.NewTempDir(t)
	defer cleanup()

	tmpDir.Write("dep1", "")
	tmpDir.Write("dep2", "")
	tmpDir.Write("dep3/fileA", "")
	tmpDir.Write("dep3/sub/path/fileB", "")

	dep1 := tmpDir.Path("dep1")
	dep2 := tmpDir.Path("dep2")
	dep3 := tmpDir.Path("dep3")

	var tests = []struct {
		stdout       string
		expectedDeps []string
	}{
		{
			stdout:       "BEGIN JIB JSON\n{\"build\":[],\"inputs\":[],\"ignore\":[]}",
			expectedDeps: nil,
		},
		{
<<<<<<< HEAD
			stdout:       fmt.Sprintf("BEGIN JIB JSON\n{\"build\":[\"%s\"],\"inputs\":[\"%s\"],\"ignore\":[]}\n", dep1, dep2),
			expectedDeps: []string{dep1, dep2},
		},
		{
			stdout:       fmt.Sprintf("BEGIN JIB JSON\n{\"build\":[],\"inputs\":[\"%s\"],\"ignore\":[]}\n", dep3),
			expectedDeps: []string{dep3, dep3FileA, dep3Sub, dep3SubPath, dep3SubPathFileB},
=======
			stdout:       fmt.Sprintf("%s\n%s", dep1, dep2),
			expectedDeps: []string{"dep1", "dep2"},
		},
		{
			stdout:       fmt.Sprintf("%s\n%s\n", dep1, dep2),
			expectedDeps: []string{"dep1", "dep2"},
		},
		{
			stdout:       fmt.Sprintf("%s\n%s\n%s\n", dep1, dep2, tmpDir.Root()),
			expectedDeps: []string{"dep1", "dep2"},
>>>>>>> 37baddd4
		},
		{
			stdout:       fmt.Sprintf("BEGIN JIB JSON\n{\"build\":[],\"inputs\":[\"%s\",\"%s\",\"%s\"],\"ignore\":[]}\n", dep1, dep2, dep3),
			expectedDeps: []string{dep1, dep2, dep3, dep3FileA, dep3Sub, dep3SubPath, dep3SubPathFileB},
		},
		{
<<<<<<< HEAD
			stdout:       fmt.Sprintf("BEGIN JIB JSON\n{\"build\":[],\"inputs\":[\"%s\",\"%s\",\"nonexistent\",\"%s\"],\"ignore\":[]}\n", dep1, dep2, dep3),
			expectedDeps: []string{dep1, dep2, dep3, dep3FileA, dep3Sub, dep3SubPath, dep3SubPathFileB},
		},
		{
			stdout:       fmt.Sprintf("BEGIN JIB JSON\n{\"build\":[],\"inputs\":[\"%s\",\"%s\"],\"ignore\":[\"%s\"]}\n", dep1, dep2, dep2),
			expectedDeps: []string{dep1},
		},
		{
			stdout:       fmt.Sprintf("BEGIN JIB JSON\n{\"build\":[\"%s\"],\"inputs\":[\"%s\"],\"ignore\":[\"%s\",\"%s\"]}\n", dep1, dep3, dep1, dep3),
			expectedDeps: nil,
		},
		{
			stdout:       fmt.Sprintf("BEGIN JIB JSON\n{\"build\":[\"%s\",\"%s\",\"%s\"],\"inputs\":[],\"ignore\":[\"%s\"]}\n", dep1, dep2, dep3, dep3SubPath),
			expectedDeps: []string{dep1, dep2, dep3, dep3FileA, dep3Sub},
=======
			stdout:       fmt.Sprintf("\n\n%s\n\n%s\n\n\n", dep1, dep2),
			expectedDeps: []string{"dep1", "dep2"},
		},
		{
			stdout:       dep3,
			expectedDeps: []string{filepath.FromSlash("dep3/fileA"), filepath.FromSlash("dep3/sub/path/fileB")},
		},
		{
			stdout:       fmt.Sprintf("%s\n%s\n%s\n", dep1, dep2, dep3),
			expectedDeps: []string{"dep1", "dep2", filepath.FromSlash("dep3/fileA"), filepath.FromSlash("dep3/sub/path/fileB")},
		},
		{
			stdout:       fmt.Sprintf("%s\nnonexistent\n%s\n%s\n", dep1, dep2, dep3),
			expectedDeps: []string{"dep1", "dep2", filepath.FromSlash("dep3/fileA"), filepath.FromSlash("dep3/sub/path/fileB")},
>>>>>>> 37baddd4
		},
	}

	for _, test := range tests {
		// Reset map between each test to ensure stdout is read each time
		watchedFiles = map[string]filesLists{}

		t.Run("getDependencies", func(t *testing.T) {
			defer func(c util.Command) { util.DefaultExecCommand = c }(util.DefaultExecCommand)
			util.DefaultExecCommand = testutil.NewFakeCmd(t).WithRunOut(
				"ignored",
				test.stdout,
			)

<<<<<<< HEAD
			results, err := getDependencies(&exec.Cmd{Args: []string{"ignored"}, Dir: tmpDir.Root()}, "test")
=======
			deps, err := getDependencies(tmpDir.Root(), &exec.Cmd{Args: []string{"ignored"}, Dir: tmpDir.Root()})
>>>>>>> 37baddd4

			testutil.CheckErrorAndDeepEqual(t, false, err, test.expectedDeps, results)
		})
	}
}<|MERGE_RESOLUTION|>--- conflicted
+++ resolved
@@ -48,62 +48,32 @@
 			expectedDeps: nil,
 		},
 		{
-<<<<<<< HEAD
 			stdout:       fmt.Sprintf("BEGIN JIB JSON\n{\"build\":[\"%s\"],\"inputs\":[\"%s\"],\"ignore\":[]}\n", dep1, dep2),
-			expectedDeps: []string{dep1, dep2},
+			expectedDeps: []string{"dep1", "dep2"},
 		},
 		{
 			stdout:       fmt.Sprintf("BEGIN JIB JSON\n{\"build\":[],\"inputs\":[\"%s\"],\"ignore\":[]}\n", dep3),
-			expectedDeps: []string{dep3, dep3FileA, dep3Sub, dep3SubPath, dep3SubPathFileB},
-=======
-			stdout:       fmt.Sprintf("%s\n%s", dep1, dep2),
-			expectedDeps: []string{"dep1", "dep2"},
-		},
-		{
-			stdout:       fmt.Sprintf("%s\n%s\n", dep1, dep2),
-			expectedDeps: []string{"dep1", "dep2"},
-		},
-		{
-			stdout:       fmt.Sprintf("%s\n%s\n%s\n", dep1, dep2, tmpDir.Root()),
-			expectedDeps: []string{"dep1", "dep2"},
->>>>>>> 37baddd4
+			expectedDeps: []string{filepath.FromSlash("dep3/fileA"), filepath.FromSlash("dep3/sub/path/fileB")},
 		},
 		{
 			stdout:       fmt.Sprintf("BEGIN JIB JSON\n{\"build\":[],\"inputs\":[\"%s\",\"%s\",\"%s\"],\"ignore\":[]}\n", dep1, dep2, dep3),
-			expectedDeps: []string{dep1, dep2, dep3, dep3FileA, dep3Sub, dep3SubPath, dep3SubPathFileB},
+			expectedDeps: []string{"dep1", "dep2", filepath.FromSlash("dep3/fileA"), filepath.FromSlash("dep3/sub/path/fileB")},
 		},
 		{
-<<<<<<< HEAD
 			stdout:       fmt.Sprintf("BEGIN JIB JSON\n{\"build\":[],\"inputs\":[\"%s\",\"%s\",\"nonexistent\",\"%s\"],\"ignore\":[]}\n", dep1, dep2, dep3),
-			expectedDeps: []string{dep1, dep2, dep3, dep3FileA, dep3Sub, dep3SubPath, dep3SubPathFileB},
+			expectedDeps: []string{"dep1", "dep2", filepath.FromSlash("dep3/fileA"), filepath.FromSlash("dep3/sub/path/fileB")},
 		},
 		{
 			stdout:       fmt.Sprintf("BEGIN JIB JSON\n{\"build\":[],\"inputs\":[\"%s\",\"%s\"],\"ignore\":[\"%s\"]}\n", dep1, dep2, dep2),
-			expectedDeps: []string{dep1},
+			expectedDeps: []string{"dep1"},
 		},
 		{
 			stdout:       fmt.Sprintf("BEGIN JIB JSON\n{\"build\":[\"%s\"],\"inputs\":[\"%s\"],\"ignore\":[\"%s\",\"%s\"]}\n", dep1, dep3, dep1, dep3),
 			expectedDeps: nil,
 		},
 		{
-			stdout:       fmt.Sprintf("BEGIN JIB JSON\n{\"build\":[\"%s\",\"%s\",\"%s\"],\"inputs\":[],\"ignore\":[\"%s\"]}\n", dep1, dep2, dep3, dep3SubPath),
-			expectedDeps: []string{dep1, dep2, dep3, dep3FileA, dep3Sub},
-=======
-			stdout:       fmt.Sprintf("\n\n%s\n\n%s\n\n\n", dep1, dep2),
-			expectedDeps: []string{"dep1", "dep2"},
-		},
-		{
-			stdout:       dep3,
-			expectedDeps: []string{filepath.FromSlash("dep3/fileA"), filepath.FromSlash("dep3/sub/path/fileB")},
-		},
-		{
-			stdout:       fmt.Sprintf("%s\n%s\n%s\n", dep1, dep2, dep3),
-			expectedDeps: []string{"dep1", "dep2", filepath.FromSlash("dep3/fileA"), filepath.FromSlash("dep3/sub/path/fileB")},
-		},
-		{
-			stdout:       fmt.Sprintf("%s\nnonexistent\n%s\n%s\n", dep1, dep2, dep3),
-			expectedDeps: []string{"dep1", "dep2", filepath.FromSlash("dep3/fileA"), filepath.FromSlash("dep3/sub/path/fileB")},
->>>>>>> 37baddd4
+			stdout:       fmt.Sprintf("BEGIN JIB JSON\n{\"build\":[\"%s\",\"%s\",\"%s\"],\"inputs\":[],\"ignore\":[\"%s\"]}\n", dep1, dep2, dep3, tmpDir.Path("dep3/sub/path")),
+			expectedDeps: []string{"dep1", "dep2", filepath.FromSlash("dep3/fileA")},
 		},
 	}
 
@@ -118,11 +88,7 @@
 				test.stdout,
 			)
 
-<<<<<<< HEAD
-			results, err := getDependencies(&exec.Cmd{Args: []string{"ignored"}, Dir: tmpDir.Root()}, "test")
-=======
-			deps, err := getDependencies(tmpDir.Root(), &exec.Cmd{Args: []string{"ignored"}, Dir: tmpDir.Root()})
->>>>>>> 37baddd4
+			results, err := getDependencies(tmpDir.Root(), &exec.Cmd{Args: []string{"ignored"}, Dir: tmpDir.Root()}, "test")
 
 			testutil.CheckErrorAndDeepEqual(t, false, err, test.expectedDeps, results)
 		})
