--- conflicted
+++ resolved
@@ -35,12 +35,8 @@
 	dep2 := tmpDir.Path("dep2")
 	dep3 := tmpDir.Path("dep3")
 
-<<<<<<< HEAD
-	var tests = []struct {
+	tests := []struct {
 		name         string
-=======
-	tests := []struct {
->>>>>>> 7a420f1e
 		stdout       string
 		shouldErr    bool
 		expectedDeps []string
