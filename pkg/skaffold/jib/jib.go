--- conflicted
+++ resolved
@@ -22,15 +22,10 @@
 	"os"
 	"os/exec"
 	"path/filepath"
-<<<<<<< HEAD
 	"regexp"
 	"sort"
 	"strings"
 	"time"
-=======
-	"sort"
-	"strings"
->>>>>>> 37baddd4
 
 	"github.com/GoogleContainerTools/skaffold/pkg/skaffold/util"
 	"github.com/karrick/godirwalk"
@@ -38,7 +33,10 @@
 	"github.com/sirupsen/logrus"
 )
 
-<<<<<<< HEAD
+const (
+	dotDotSlash = ".." + string(filepath.Separator)
+)
+
 // filesLists contains cached build/input dependencies
 type filesLists struct {
 	// BuildDefinitions lists paths to build definitions that trigger a call out to Jib to refresh the pathMap, as well as a rebuild, upon changing
@@ -58,7 +56,7 @@
 var watchedFiles = map[string]filesLists{}
 
 // getDependencies returns a list of files to watch for changes to rebuild
-func getDependencies(cmd *exec.Cmd, projectName string) ([]string, error) {
+func getDependencies(workspace string, cmd *exec.Cmd, projectName string) ([]string, error) {
 	var dependencyList []string
 	files, ok := watchedFiles[projectName]
 	if !ok {
@@ -76,7 +74,7 @@
 			return nil, errors.Wrap(err, "initial Jib dependency refresh failed")
 		}
 
-	} else if err := walkFiles(files.BuildDefinitions, files.Results, func(path string, info os.FileInfo) error {
+	} else if err := walkFiles(workspace, files.BuildDefinitions, files.Results, func(path string, info os.FileInfo) error {
 		// Walk build files to check for changes
 		if val, ok := files.BuildFileTimes[path]; !ok || info.ModTime() != val {
 			return refreshDependencyList(&files, cmd)
@@ -87,13 +85,13 @@
 	}
 
 	// Walk updated files to build dependency list
-	if err := walkFiles(files.Inputs, files.Results, func(path string, info os.FileInfo) error {
+	if err := walkFiles(workspace, files.Inputs, files.Results, func(path string, info os.FileInfo) error {
 		dependencyList = append(dependencyList, path)
 		return nil
 	}); err != nil {
 		return nil, errors.Wrap(err, "failed to walk Jib input files to build dependency list")
 	}
-	if err := walkFiles(files.BuildDefinitions, files.Results, func(path string, info os.FileInfo) error {
+	if err := walkFiles(workspace, files.BuildDefinitions, files.Results, func(path string, info os.FileInfo) error {
 		dependencyList = append(dependencyList, path)
 		files.BuildFileTimes[path] = info.ModTime()
 		return nil
@@ -110,19 +108,11 @@
 
 // refreshDependencyList calls out to Jib to update files with the latest list of files/directories to watch.
 func refreshDependencyList(files *filesLists, cmd *exec.Cmd) error {
-=======
-const (
-	dotDotSlash = ".." + string(filepath.Separator)
-)
-
-func getDependencies(workspace string, cmd *exec.Cmd) ([]string, error) {
->>>>>>> 37baddd4
 	stdout, err := util.RunCmdOut(cmd)
 	if err != nil {
 		return errors.Wrap(err, "failed to get Jib dependencies; it's possible you are using an old version of Jib (Skaffold requires Jib v1.0.2+)")
 	}
 
-<<<<<<< HEAD
 	// Search for Jib's output JSON. Jib's Maven/Gradle output takes the following form:
 	// ...
 	// BEGIN JIB JSON
@@ -132,28 +122,23 @@
 	matches := regexp.MustCompile(`BEGIN JIB JSON\r?\n({.*})`).FindSubmatch(stdout)
 	if len(matches) == 0 {
 		return errors.New("failed to get Jib dependencies")
-=======
+	}
+
+	line := bytes.Replace(matches[1], []byte(`\`), []byte(`\\`), -1)
+	return json.Unmarshal(line, &files)
+}
+
+// walkFiles walks through a list of files and directories and performs a callback on each of the files
+func walkFiles(workspace string, watchedFiles []string, ignoredFiles []string, callback func(path string, info os.FileInfo) error) error {
 	// Skaffold prefers to deal with relative paths.  In *practice*, Jib's dependencies
 	// are *usually* absolute (relative to the root) and canonical (with all symlinks expanded).
 	// But that's not guaranteed, so we try to relativize paths against the workspace as
 	// both an absolute path and as a canonicalized workspace.
 	workspaceRoots, err := calculateRoots(workspace)
 	if err != nil {
-		return nil, errors.Wrapf(err, "unable to resolve workspace %s", workspace)
-	}
-
-	cmdDirInfo, err := os.Stat(cmd.Dir)
-	if err != nil {
-		return nil, err
->>>>>>> 37baddd4
-	}
-
-	line := bytes.Replace(matches[1], []byte(`\`), []byte(`\\`), -1)
-	return json.Unmarshal(line, &files)
-}
-
-// walkFiles walks through a list of files and directories and performs a callback on each of the files
-func walkFiles(watchedFiles []string, ignoredFiles []string, callback func(path string, info os.FileInfo) error) error {
+		return errors.Wrapf(err, "unable to resolve workspace %s", workspace)
+	}
+
 	for _, dep := range watchedFiles {
 		if isIgnored(dep, ignoredFiles) {
 			continue
@@ -171,18 +156,14 @@
 
 		// Process file
 		if !info.IsDir() {
-<<<<<<< HEAD
-			if err := callback(dep, info); err != nil {
-				return err
-			}
-=======
 			// try to relativize the path: an error indicates that the file cannot
 			// be made relative to the roots, and so we just use the full path
 			if relative, err := relativize(dep, workspaceRoots...); err == nil {
 				dep = relative
 			}
-			deps = append(deps, dep)
->>>>>>> 37baddd4
+			if err := callback(dep, info); err != nil {
+				return err
+			}
 			continue
 		}
 
@@ -190,30 +171,18 @@
 		if err = godirwalk.Walk(dep, &godirwalk.Options{
 			Unsorted: true,
 			Callback: func(path string, _ *godirwalk.Dirent) error {
-<<<<<<< HEAD
 				if isIgnored(path, ignoredFiles) {
 					return filepath.SkipDir
 				}
-				pathInfo, err := os.Stat(dep)
-				if err != nil {
-					if os.IsNotExist(err) {
-						logrus.Debugf("could not stat dependency: %s", err)
-						return filepath.SkipDir
-					}
-					return errors.Wrapf(err, "unable to stat file %s", dep)
-				}
-				return callback(path, pathInfo)
-=======
 				if info, err := os.Stat(path); err == nil && !info.IsDir() {
 					// try to relativize the path: an error indicates that the file cannot
 					// be made relative to the roots, and so we just use the full path
 					if relative, err := relativize(path, workspaceRoots...); err == nil {
 						path = relative
 					}
-					deps = append(deps, path)
+					return callback(path, info)
 				}
 				return nil
->>>>>>> 37baddd4
 			},
 		}); err != nil {
 			return errors.Wrap(err, "filepath walk")
@@ -222,7 +191,6 @@
 	return nil
 }
 
-<<<<<<< HEAD
 // isIgnored tests a path for whether or not it should be ignored according to a list of ignored files/directories
 func isIgnored(path string, ignoredFiles []string) bool {
 	for _, ignored := range ignoredFiles {
@@ -231,9 +199,6 @@
 		}
 	}
 	return false
-=======
-	sort.Strings(deps)
-	return deps, nil
 }
 
 // calculateRoots returns a list of possible symlink-expanded paths
@@ -264,5 +229,4 @@
 		}
 	}
 	return "", errors.New("could not relativize path")
->>>>>>> 37baddd4
 }