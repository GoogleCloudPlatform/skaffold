--- conflicted
+++ resolved
@@ -22,15 +22,7 @@
 	"github.com/hashicorp/go-plugin"
 )
 
-<<<<<<< HEAD
 // Execute an image build with bazel
-func Execute() error {
-	// pluginMap is the map of plugins we can dispense.
-	var pluginMap = map[string]plugin.Plugin{
-		"bazel": &shared.BuilderPlugin{Impl: NewBuilder()},
-	}
-=======
-// Execute an image build with docker
 func Execute(pluginLogLevel hclog.Level) func() error {
 	return func() error {
 		// pluginMap is the map of plugins we can dispense.
@@ -45,7 +37,6 @@
 			HandshakeConfig: shared.Handshake,
 			Plugins:         pluginMap,
 		})
->>>>>>> 8e853c44
 
 		return nil
 	}
