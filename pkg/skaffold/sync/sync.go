--- conflicted
+++ resolved
@@ -38,7 +38,7 @@
 
 var (
 	// For testing
-	workingDir = retrieveWorkingDir
+	WorkingDir = retrieveWorkingDir
 )
 
 type Syncer interface {
@@ -62,7 +62,7 @@
 		return nil, fmt.Errorf("could not find latest tag for image %s in builds: %v", a.ImageName, builds)
 	}
 
-	wd, err := workingDir(tag)
+	wd, err := WorkingDir(tag)
 	if err != nil {
 		return nil, errors.Wrapf(err, "retrieving working dir for %s", tag)
 	}
@@ -124,20 +124,6 @@
 				return nil, errors.Wrapf(err, "pattern error for %s", relPath)
 			}
 			if match {
-<<<<<<< HEAD
-				staticPath := strings.Split(filepath.FromSlash(p), "*")[0]
-				// Every file must match at least one sync pattern, if not we'll have to
-				// skip the entire sync
-				matches = true
-				// If the source has special match characters,
-				// the destination must be a directory
-				// The path package must be used here to enforce slashes,
-				// since the destination is always a linux filesystem.
-				if util.HasMeta(p) {
-					relPathDynamic := strings.TrimPrefix(relPath, staticPath)
-					dst = filepath.ToSlash(filepath.Join(dst, filepath.Base(relPathDynamic)))
-				}
-=======
 				if filepath.IsAbs(dst) {
 					dst = filepath.ToSlash(filepath.Join(dst, filepath.Base(relPath)))
 				} else {
@@ -146,7 +132,6 @@
 				// Every file must match at least one sync pattern, if not we'll have to
 				// skip the entire sync
 				matches = true
->>>>>>> 49ef4ce5
 				ret[f] = dst
 			}
 		}
