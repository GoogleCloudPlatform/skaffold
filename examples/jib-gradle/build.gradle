--- conflicted
+++ resolved
@@ -3,11 +3,7 @@
     id 'groovy'
     id 'io.spring.dependency-management' version '1.0.6.RELEASE'
     id 'net.ltgt.apt-idea' version '0.18'
-<<<<<<< HEAD
-    id 'com.google.cloud.tools.jib' version '1.5.0'
-=======
     id 'com.google.cloud.tools.jib' version '1.7.0'
->>>>>>> 762ac352
 }
 
 version '0.1'
