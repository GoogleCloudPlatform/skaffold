--- conflicted
+++ resolved
@@ -61,11 +61,7 @@
 		return nil, nil, err
 	}
 
-<<<<<<< HEAD
-	instrumentation.InitMeter(runCtx, configs)
-=======
-	instrumentation.InitMeterFromConfig(config)
->>>>>>> 531adb67
+	instrumentation.InitMeterFromConfig(configs)
 	runner, err := runner.NewForConfig(runCtx)
 	if err != nil {
 		event.InititializationFailed(err)
