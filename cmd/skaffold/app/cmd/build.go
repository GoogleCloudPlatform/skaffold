--- conflicted
+++ resolved
@@ -65,13 +65,8 @@
 		buildOut = ioutil.Discard
 	}
 
-<<<<<<< HEAD
 	return withRunner(ctx, func(r runner.Runner, configs []*latest.SkaffoldConfig) error {
-		bRes, err := r.BuildAndTest(ctx, buildOut, targetArtifacts(opts, configs))
-=======
-	return withRunner(ctx, func(r runner.Runner, config *latest.SkaffoldConfig) error {
-		bRes, err := r.Build(ctx, buildOut, targetArtifacts(opts, config))
->>>>>>> 6e501c7c
+		bRes, err := r.Build(ctx, buildOut, targetArtifacts(opts, configs))
 
 		if quietFlag || buildOutputFlag != "" {
 			cmdOut := flags.BuildOutput{Builds: bRes}
