/*
Copyright 2020 The Skaffold Authors

Licensed under the Apache License, Version 2.0 (the "License");
you may not use this file except in compliance with the License.
You may obtain a copy of the License at

    http://www.apache.org/licenses/LICENSE-2.0

Unless required by applicable law or agreed to in writing, software
distributed under the License is distributed on an "AS IS" BASIS,
WITHOUT WARRANTIES OR CONDITIONS OF ANY KIND, either express or implied.
See the License for the specific language governing permissions and
limitations under the License.
*/

package cmd

import (
	"context"
	"fmt"
	"io"
	"os"

	"github.com/spf13/cobra"

	"github.com/GoogleContainerTools/skaffold/cmd/skaffold/app/flags"
	"github.com/GoogleContainerTools/skaffold/pkg/skaffold/build"
	"github.com/GoogleContainerTools/skaffold/pkg/skaffold/config"
	debugging "github.com/GoogleContainerTools/skaffold/pkg/skaffold/debug"
	"github.com/GoogleContainerTools/skaffold/pkg/skaffold/kubernetes/manifest"
	"github.com/GoogleContainerTools/skaffold/pkg/skaffold/runner"
	"github.com/GoogleContainerTools/skaffold/pkg/skaffold/schema/latest"
)

// for tests
var doFilter = runFilter

// NewCmdFilter describes the CLI command to filter and transform a set of Kubernetes manifests.
func NewCmdFilter() *cobra.Command {
	var debuggingFilters bool
	var renderFromBuildOutputFile flags.BuildOutputFileFlag

	return NewCmd("filter").
		Hidden(). // internal command
		WithDescription("[alpha] Filter and transform a set of Kubernetes manifests from stdin").
		WithLongDescription("Unlike `render`, this command does not build artifacts.").
		WithCommonFlags().
		WithFlags([]*Flag{
			{Value: &renderFromBuildOutputFile, Name: "build-artifacts", Shorthand: "a", Usage: "File containing build result from a previous 'skaffold build --file-output'"},
			{Value: &debuggingFilters, Name: "debugging", DefValue: false, Usage: `Apply debug transforms similar to "skaffold debug"`, IsEnum: true},
		}).
		NoArgs(func(ctx context.Context, out io.Writer) error {
			return doFilter(ctx, out, debuggingFilters, renderFromBuildOutputFile.BuildArtifacts())
		})
}

// runFilter loads the Kubernetes manifests from stdin and applies the debug transformations.
// Unlike `skaffold debug`, this filtering affects all images and not just the built artifacts.
func runFilter(ctx context.Context, out io.Writer, debuggingFilters bool, buildArtifacts []build.Artifact) error {
<<<<<<< HEAD
	return withRunner(ctx, out, func(r runner.Runner, cfg *latest.SkaffoldConfig) error {
=======
	return withRunner(ctx, func(r runner.Runner, configs []*latest.SkaffoldConfig) error {
>>>>>>> a518ce7b
		manifestList, err := manifest.Load(os.Stdin)
		if err != nil {
			return fmt.Errorf("loading manifests: %w", err)
		}
		if debuggingFilters {
			// TODO(bdealwis): refactor this code
			debugHelpersRegistry, err := config.GetDebugHelpersRegistry(opts.GlobalConfig)
			if err != nil {
				return fmt.Errorf("resolving debug helpers: %w", err)
			}
			insecureRegistries, err := getInsecureRegistries(opts, configs)
			if err != nil {
				return fmt.Errorf("retrieving insecure registries: %w", err)
			}

			manifestList, err = debugging.ApplyDebuggingTransforms(manifestList, buildArtifacts, manifest.Registries{
				DebugHelpersRegistry: debugHelpersRegistry,
				InsecureRegistries:   insecureRegistries,
			})
			if err != nil {
				return fmt.Errorf("transforming manifests: %w", err)
			}
		}
		out.Write([]byte(manifestList.String()))
		return nil
	})
}

func getInsecureRegistries(opts config.SkaffoldOptions, configs []*latest.SkaffoldConfig) (map[string]bool, error) {
	cfgRegistries, err := config.GetInsecureRegistries(opts.GlobalConfig)
	if err != nil {
		return nil, err
	}
	var regList []string

	regList = append(regList, opts.InsecureRegistries...)
	for _, cfg := range configs {
		regList = append(regList, cfg.Build.InsecureRegistries...)
	}
	regList = append(regList, cfgRegistries...)
	insecureRegistries := make(map[string]bool, len(regList))
	for _, r := range regList {
		insecureRegistries[r] = true
	}
	return insecureRegistries, nil
}<|MERGE_RESOLUTION|>--- conflicted
+++ resolved
@@ -58,11 +58,7 @@
 // runFilter loads the Kubernetes manifests from stdin and applies the debug transformations.
 // Unlike `skaffold debug`, this filtering affects all images and not just the built artifacts.
 func runFilter(ctx context.Context, out io.Writer, debuggingFilters bool, buildArtifacts []build.Artifact) error {
-<<<<<<< HEAD
-	return withRunner(ctx, out, func(r runner.Runner, cfg *latest.SkaffoldConfig) error {
-=======
-	return withRunner(ctx, func(r runner.Runner, configs []*latest.SkaffoldConfig) error {
->>>>>>> a518ce7b
+	return withRunner(ctx, out, func(r runner.Runner, configs []*latest.SkaffoldConfig) error {
 		manifestList, err := manifest.Load(os.Stdin)
 		if err != nil {
 			return fmt.Errorf("loading manifests: %w", err)
