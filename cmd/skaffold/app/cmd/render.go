--- conflicted
+++ resolved
@@ -67,11 +67,7 @@
 			bRes = renderFromBuildOutputFile.BuildArtifacts()
 		} else {
 			var err error
-<<<<<<< HEAD
-			bRes, err = r.BuildAndTest(ctx, buildOut, targetArtifacts(opts, configs))
-=======
-			bRes, err = r.Build(ctx, buildOut, targetArtifacts(opts, config))
->>>>>>> 6e501c7c
+			bRes, err = r.Build(ctx, buildOut, targetArtifacts(opts, configs))
 			if err != nil {
 				return fmt.Errorf("executing build: %w", err)
 			}
