--- conflicted
+++ resolved
@@ -49,13 +49,8 @@
 }
 
 func TestTagFlag(t *testing.T) {
-<<<<<<< HEAD
-	mockCreateRunner := func(io.Writer, config.SkaffoldOptions) (runner.Runner, *latest.SkaffoldConfig, error) {
-		return &mockRunner{}, &latest.SkaffoldConfig{}, nil
-=======
-	mockCreateRunner := func(config.SkaffoldOptions) (runner.Runner, []*latest.SkaffoldConfig, error) {
-		return &mockRunner{}, []*latest.SkaffoldConfig{{}}, nil
->>>>>>> a518ce7b
+	mockCreateRunner := func(io.Writer, config.SkaffoldOptions) (runner.Runner, []*latest.SkaffoldConfig, error) {
+		return &mockRunner{}, []*latest.SkaffoldConfig{{}}, nil
 	}
 
 	testutil.Run(t, "override tag with argument", func(t *testutil.T) {
@@ -73,13 +68,8 @@
 }
 
 func TestQuietFlag(t *testing.T) {
-<<<<<<< HEAD
-	mockCreateRunner := func(io.Writer, config.SkaffoldOptions) (runner.Runner, *latest.SkaffoldConfig, error) {
-		return &mockRunner{}, &latest.SkaffoldConfig{}, nil
-=======
-	mockCreateRunner := func(config.SkaffoldOptions) (runner.Runner, []*latest.SkaffoldConfig, error) {
-		return &mockRunner{}, []*latest.SkaffoldConfig{{}}, nil
->>>>>>> a518ce7b
+	mockCreateRunner := func(io.Writer, config.SkaffoldOptions) (runner.Runner, []*latest.SkaffoldConfig, error) {
+		return &mockRunner{}, []*latest.SkaffoldConfig{{}}, nil
 	}
 
 	tests := []struct {
@@ -124,13 +114,8 @@
 }
 
 func TestFileOutputFlag(t *testing.T) {
-<<<<<<< HEAD
-	mockCreateRunner := func(io.Writer, config.SkaffoldOptions) (runner.Runner, *latest.SkaffoldConfig, error) {
-		return &mockRunner{}, &latest.SkaffoldConfig{}, nil
-=======
-	mockCreateRunner := func(config.SkaffoldOptions) (runner.Runner, []*latest.SkaffoldConfig, error) {
-		return &mockRunner{}, []*latest.SkaffoldConfig{{}}, nil
->>>>>>> a518ce7b
+	mockCreateRunner := func(io.Writer, config.SkaffoldOptions) (runner.Runner, []*latest.SkaffoldConfig, error) {
+		return &mockRunner{}, []*latest.SkaffoldConfig{{}}, nil
 	}
 
 	tests := []struct {
@@ -192,28 +177,16 @@
 }
 
 func TestRunBuild(t *testing.T) {
-<<<<<<< HEAD
-	errRunner := func(io.Writer, config.SkaffoldOptions) (runner.Runner, *latest.SkaffoldConfig, error) {
+	errRunner := func(io.Writer, config.SkaffoldOptions) (runner.Runner, []*latest.SkaffoldConfig, error) {
 		return nil, nil, errors.New("some error")
 	}
-	mockCreateRunner := func(io.Writer, config.SkaffoldOptions) (runner.Runner, *latest.SkaffoldConfig, error) {
-		return &mockRunner{}, &latest.SkaffoldConfig{}, nil
-=======
-	errRunner := func(config.SkaffoldOptions) (runner.Runner, []*latest.SkaffoldConfig, error) {
-		return nil, nil, errors.New("some error")
-	}
-	mockCreateRunner := func(config.SkaffoldOptions) (runner.Runner, []*latest.SkaffoldConfig, error) {
-		return &mockRunner{}, []*latest.SkaffoldConfig{{}}, nil
->>>>>>> a518ce7b
+	mockCreateRunner := func(io.Writer, config.SkaffoldOptions) (runner.Runner, []*latest.SkaffoldConfig, error) {
+		return &mockRunner{}, []*latest.SkaffoldConfig{{}}, nil
 	}
 
 	tests := []struct {
 		description string
-<<<<<<< HEAD
-		mock        func(io.Writer, config.SkaffoldOptions) (runner.Runner, *latest.SkaffoldConfig, error)
-=======
-		mock        func(config.SkaffoldOptions) (runner.Runner, []*latest.SkaffoldConfig, error)
->>>>>>> a518ce7b
+		mock        func(io.Writer, config.SkaffoldOptions) (runner.Runner, []*latest.SkaffoldConfig, error)
 		shouldErr   bool
 	}{
 		{
