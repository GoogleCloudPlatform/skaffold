--- conflicted
+++ resolved
@@ -17,30 +17,21 @@
 package cmd
 
 import (
-	"bytes"
 	"context"
 	"fmt"
+	"github.com/GoogleContainerTools/skaffold/pkg/skaffold/schema/util"
+	misc "github.com/GoogleContainerTools/skaffold/pkg/skaffold/util"
 	"io"
 	"io/ioutil"
 
 	"github.com/spf13/cobra"
 	"github.com/spf13/pflag"
-<<<<<<< HEAD
-	yaml2 "gopkg.in/yaml.v2"
-	yaml3 "gopkg.in/yaml.v3"
-=======
->>>>>>> c2ab0798
 
 	"github.com/GoogleContainerTools/skaffold/pkg/skaffold/color"
 	"github.com/GoogleContainerTools/skaffold/pkg/skaffold/schema"
 	"github.com/GoogleContainerTools/skaffold/pkg/skaffold/schema/latest"
-	"github.com/GoogleContainerTools/skaffold/pkg/skaffold/schema/util"
 	"github.com/GoogleContainerTools/skaffold/pkg/skaffold/schema/validation"
-<<<<<<< HEAD
-	misc "github.com/GoogleContainerTools/skaffold/pkg/skaffold/util"
-=======
 	"github.com/GoogleContainerTools/skaffold/pkg/skaffold/yaml"
->>>>>>> c2ab0798
 )
 
 var toVersion string
@@ -73,19 +64,15 @@
 		return nil
 	}
 
-	upCfg, err := schema.ParseConfigAndUpgrade(configFile, toVersion)
+	cfg, err = schema.ParseConfigAndUpgrade(configFile, toVersion)
 	if err != nil {
 		return err
 	}
 
-	if err := validation.Process(upCfg.(*latest.SkaffoldConfig)); err != nil {
+	if err := validation.Process(cfg.(*latest.SkaffoldConfig)); err != nil {
 		return fmt.Errorf("validating upgraded config: %w", err)
 	}
-
-	newCfg, err := marshallPreservingComments(configFile, upCfg)
-	if err != nil {
-		return fmt.Errorf("marshaling new config: %w", err)
-	}
+	newCfg, err := tryPreservingComments(configFile, cfg)
 
 	if overwrite {
 		if err := ioutil.WriteFile(configFile, newCfg, 0644); err != nil {
@@ -99,70 +86,18 @@
 	return nil
 }
 
-func marshallPreservingComments(filename string, cfg util.VersionedConfig) ([]byte, error) {
-	fallbackCfg, err := yaml2.Marshal(cfg)
+func tryPreservingComments(configFile string, cfg util.VersionedConfig) (out []byte, err error) {
+	fallBack, err := yaml.Marshal(cfg)
 	if err != nil {
 		return nil, fmt.Errorf("marshaling new config: %w", err)
 	}
-	prev := yaml3.Node{}
-	buf, _ := misc.ReadConfiguration(filename)
-	err = yaml3.Unmarshal(buf, &prev)
-	// If any error preserve old behavior and return cfg without comments.
+	originalConfigBytes, err := misc.ReadConfiguration(configFile)
 	if err != nil {
-		return fallbackCfg, nil
+		return fallBack, nil
 	}
-	// marshal upgraded config with yaml3.Marshal.
-	newNode := yaml3.Node{}
-	err = yaml3.Unmarshal(fallbackCfg, &newNode)
+	newCfg, err := yaml.MarshalPreservingComments(originalConfigBytes, cfg)
 	if err != nil {
-		return fallbackCfg, nil
+		return fallBack, nil
 	}
-	recursivelyCopyComment(prev.Content[0], newNode.Content[0])
-	if newCfg, err := encode(&newNode); err == nil {
-		return newCfg, nil
-	}
-
-	return fallbackCfg, nil
-}
-
-func recursivelyCopyComment(old *yaml3.Node, newNode *yaml3.Node) {
-	newNode.HeadComment = old.HeadComment
-	newNode.LineComment = old.LineComment
-	newNode.FootComment = old.FootComment
-	if old.Content == nil || newNode.Content == nil {
-		return
-	}
-	added := false
-	j := 0
-	for i, c := range old.Content {
-		// if previous node was added/renamed, move old contents nodes
-		// until we find a node with same Value.
-		if added && c.Value != newNode.Content[j].Value {
-			j++
-			continue
-		}
-		added = false
-		if i > len(newNode.Content) {
-			// break since no matching nodes in new cfg.
-			// this might happen in case of deletions.
-			return
-		}
-		if c.Value != newNode.Content[j].Value {
-			// rename or additions happened set the flag.
-			added = true
-		}
-		// copy comments for corresponding nodes
-		recursivelyCopyComment(c, newNode.Content[j])
-		j++
-	}
-}
-
-func encode(in interface{}) (out []byte, err error) {
-	var b bytes.Buffer
-	encoder := yaml3.NewEncoder(&b)
-	encoder.SetIndent(2)
-	if err := encoder.Encode(in); err != nil {
-		return nil, err
-	}
-	return b.Bytes(), nil
+	return newCfg, nil
 }