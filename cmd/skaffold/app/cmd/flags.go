--- conflicted
+++ resolved
@@ -288,7 +288,6 @@
 		DefinedOn:     []string{"dev", "run", "debug", "deploy", "render", "build", "delete", "diagnose"},
 	},
 	{
-<<<<<<< HEAD
 		Name:          "trigger",
 		Usage:         "How is change detection triggered? (polling, notify, or manual)",
 		Value:         &opts.Trigger,
@@ -352,14 +351,14 @@
 		DefValue:      1000,
 		FlagAddMethod: "IntVar",
 		DefinedOn:     []string{"dev", "debug"},
-=======
+  },
+  {
 		Name:          "add-skaffold-labels",
 		Usage:         "Add Skaffold-specific labels to rendered manifest. If false, custom labels are still applied. Helpful for GitOps model where Skaffold is not the deployer.",
 		Value:         &opts.AddSkaffoldLabels,
 		DefValue:      true,
 		FlagAddMethod: "BoolVar",
 		DefinedOn:     []string{"render"},
->>>>>>> fddc9544
 	},
 }
 
