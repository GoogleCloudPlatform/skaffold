--- conflicted
+++ resolved
@@ -39,17 +39,12 @@
 }
 
 func doTest(ctx context.Context, out io.Writer) error {
-<<<<<<< HEAD
-	return withRunner(ctx, out, func(r runner.Runner, config *latest.SkaffoldConfig) error {
-		buildArtifacts, err := getBuildArtifactsAndSetTags(r, config)
-=======
-	return withRunner(ctx, func(r runner.Runner, configs []*latest.SkaffoldConfig) error {
+	return withRunner(ctx, out, func(r runner.Runner, configs []*latest.SkaffoldConfig) error {
 		var artifacts []*latest.Artifact
 		for _, c := range configs {
 			artifacts = append(artifacts, c.Build.Artifacts...)
 		}
 		buildArtifacts, err := getBuildArtifactsAndSetTags(r, artifacts)
->>>>>>> a518ce7b
 		if err != nil {
 			tips.PrintForTest(out)
 			return err
