/*
Copyright 2019 The Skaffold Authors

Licensed under the Apache License, Version 2.0 (the "License");
you may not use this file except in compliance with the License.
You may obtain a copy of the License at

    http://www.apache.org/licenses/LICENSE-2.0

Unless required by applicable law or agreed to in writing, software
distributed under the License is distributed on an "AS IS" BASIS,
WITHOUT WARRANTIES OR CONDITIONS OF ANY KIND, either express or implied.
See the License for the specific language governing permissions and
limitations under the License.
*/

package cmd

import (
	"context"
	"io"

	"github.com/spf13/cobra"

	"github.com/GoogleContainerTools/skaffold/cmd/skaffold/app/flags"
	"github.com/GoogleContainerTools/skaffold/cmd/skaffold/app/tips"
	"github.com/GoogleContainerTools/skaffold/pkg/skaffold/build"
	"github.com/GoogleContainerTools/skaffold/pkg/skaffold/runner"
	"github.com/GoogleContainerTools/skaffold/pkg/skaffold/schema/latest"
)

var (
	preBuiltImages flags.Images
)

// NewCmdDeploy describes the CLI command to deploy artifacts.
func NewCmdDeploy() *cobra.Command {
	return NewCmd("deploy").
		WithDescription("Deploy pre-built artifacts").
		WithExample("Build the artifacts and collect the tags into a file", "build --file-output=tags.json").
		WithExample("Deploy those tags", "deploy --build-artifacts=tags.json").
		WithExample("Build the artifacts and then deploy them", "build -q | skaffold deploy --build-artifacts -").
		WithExample("Deploy without first rendering the manifests", "deploy --skip-render").
		WithCommonFlags().
		WithFlags([]*Flag{
			{Value: &preBuiltImages, Name: "images", Shorthand: "i", Usage: "A list of pre-built images to deploy"},
			{Value: &opts.SkipRender, Name: "skip-render", DefValue: false, Usage: "Don't render the manifests, just deploy them", IsEnum: true},
		}).
		WithHouseKeepingMessages().
		NoArgs(doDeploy)
}

func doDeploy(ctx context.Context, out io.Writer) error {
<<<<<<< HEAD
	return withRunner(ctx, out, func(r runner.Runner, config *latest.SkaffoldConfig) error {
=======
	return withRunner(ctx, func(r runner.Runner, configs []*latest.SkaffoldConfig) error {
>>>>>>> a518ce7b
		if opts.SkipRender {
			return r.DeployAndLog(ctx, out, []build.Artifact{})
		}
		var artifacts []*latest.Artifact
		for _, cfg := range configs {
			artifacts = append(artifacts, cfg.Build.Artifacts...)
		}
		buildArtifacts, err := getBuildArtifactsAndSetTags(r, artifacts)
		if err != nil {
			tips.PrintUseRunVsDeploy(out)
			return err
		}

		return r.DeployAndLog(ctx, out, buildArtifacts)
	})
}<|MERGE_RESOLUTION|>--- conflicted
+++ resolved
@@ -51,11 +51,7 @@
 }
 
 func doDeploy(ctx context.Context, out io.Writer) error {
-<<<<<<< HEAD
-	return withRunner(ctx, out, func(r runner.Runner, config *latest.SkaffoldConfig) error {
-=======
-	return withRunner(ctx, func(r runner.Runner, configs []*latest.SkaffoldConfig) error {
->>>>>>> a518ce7b
+	return withRunner(ctx, out, func(r runner.Runner, configs []*latest.SkaffoldConfig) error {
 		if opts.SkipRender {
 			return r.DeployAndLog(ctx, out, []build.Artifact{})
 		}
